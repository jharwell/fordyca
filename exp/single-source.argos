<?xml version="1.0" ?>

<argos-configuration>

  <!-- ************************* -->
  <!-- * General configuration * -->
  <!-- ************************* -->
  <framework>
    <system threads="0" />
    <experiment length="1000"
                ticks_per_second="5"
                random_seed="123" />
  </framework>
  <!-- *************** -->
  <!-- * Controllers * -->
  <!-- *************** -->
  <controllers>

    <stateful_foraging_controller id="ffc"
                                library="build/lib/libfordyca">
      <actuators>
        <differential_steering implementation="default" />
        <leds implementation="default" medium="leds" />
        <range_and_bearing implementation="default" />
      </actuators>
      <sensors>
        <footbot_proximity implementation="default" show_rays="true" />
        <footbot_light implementation="rot_z_only" show_rays="false" />
        <footbot_motor_ground implementation="rot_z_only" />
<<<<<<< HEAD
        <range_and_bearing implementation="medium" medium="rab" show_rays="true" />
=======
        <range_and_bearing implementation="medium" medium="rab" />
        <battery implementation="default" />
>>>>>>> de0edc6f
      </sensors>
      <params>
        <output>
          <sim output_root="output"
               output_dir="__current_date__"
               />
        </output>
        <occupancy_grid
            nest="2.0, 3">
          <grid resolution="0.2"
                size="12, 6, 2"/>
          <pheromone rho="0.00001"
                     repeat_deposit="false"/>
          <block_priorities
              cube="1.0"
              ramp="1.0"
              />
        </occupancy_grid>
        <task_executive>
          <estimation alpha="0.8"/>
          <task_abort reactivity="8"
                      offset="3"
                      />
          <task_partition
              method="pini2011"
              always_partition="false"
              never_partition="false"
              reactivity="4"
              offset="1.0"
              />
          <subtask_selection
              method="harwell2018"
              reactivity="8"
              offset="1.25"
              gamma="1.0"
              />
        </task_executive>
        <task_exec_estimates
            enabled="true"
            generalist_range="2000:4000"
            collector_range="1000:2000"
            harvester_range="1000:2000"
            />
        <sensing>
          <proximity_sensor angle_range="-1.1:1.1"
                            delta="0.0001" />
        </sensing>
        <actuation>
          <block_carry_throttle>
            <waveform
                type="Null"
                frequency="100"
                amplitude="0.4"
                offset="0.1"/>
          </block_carry_throttle>
          <steering2D>
            <avoidance_force lookahead="0.5"
                             max="8"/>
            <arrival_force slowing_radius="0.2"
                           slowing_speed_min="1.0"
                           max="8"/>
            <polar_force max="8"/>
            <wander_force circle_distance="4.0"
                          circle_radius="100.0"
                          max_angle_delta="5"
                          max="9.0"
                          interval="1"
                          normal_dist="false"/>
            <phototaxis_force max="8"/>
          </steering2D>

          <differential_drive soft_turn_max="30"
                              max_speed="10.0" />
	      </actuation>
        <communication chance_to_pass_on="0.2" 
                       chance_to_start="0.2"
                       max_message="10"/>
      </params>
    </stateful_foraging_controller>
  </controllers>

  <!-- ****************** -->
  <!-- * Loop functions * -->
  <!-- ****************** -->
  <loop_functions library="build/lib/libfordyca"
                  label="stateful_foraging_loop_functions">
    <output>
      <sim output_root="output"
           output_dir="__current_date__"
           />
      <metrics
          output_dir="metrics"
          fsm_collision_fname="fsm-collision.csv"
          fsm_movement_fname="fsm-movement.csv"
          block_fname="block.csv"
          block_acquisition_fname="block-acquisition.csv"
          block_transport_fname="block-transport.csv"
          block_manipulation_fname="block-manipulation.csv"
          cache_acquisition_fname="cache-acquisition.csv"
          cache_utilization_fname="cache-utilization.csv"
          cache_lifecycle_fname="cache-lifecycle.csv"
          task_execution_generalist_fname="task-execution-generalist.csv"
          task_execution_collector_fname="task-execution-collector.csv"
          task_execution_harvester_fname="task-execution-harvester.csv"
          task_generalist_tab_fname="task-generalist-tab.csv"
          perception_world_model_fname="perception-world-model.csv"
          arena_robot_occupancy_fname="arena-robot-occupancy.csv"
          collect_interval="1000"
          />
    </output>
    <arena_map>
      <grid resolution="0.2"
            size="12, 6, 2"/>
      <blocks>
        <manipulation_penalty>
          <waveform
              type="Sine"
              frequency="0.01"
              amplitude="50"
              offset="50"/>
        </manipulation_penalty>
        <distribution
            arena_resolution="0.2"
            dist_type="random">
          <powerlaw
              pwr_min="0"
              pwr_max="3"
              n_clusters="15"
              />
          <manifest
              n_cube="10"
              n_ramp="10"
              unit_dim="0.2"
              />
        </distribution>
      </blocks>

      <static_caches enable="true"
                     size="2"
                     respawn_scale_factor="0.05"
                     dimension="0.8"
                     min_dist="0.8">
        <usage_penalty>
          <waveform
              type="Null"
              frequency="100"
              amplitude="500"
              offset="10"/>
        </usage_penalty>
      </static_caches>
      <nest size="1.0, 4.0" center="2, 3" />
    </arena_map>
    <visualization robot_id="true"
                   robot_los="false"
                   robot_task="true"
                   block_id="false"
                   />
  </loop_functions>

  <!-- *********************** -->
  <!-- * Arena configuration * -->
  <!-- *********************** -->
  <arena size="12, 6, 2" center="6,3,1">

    <floor id="floor"
           source="loop_functions"
           pixels_per_meter="50" />

    <box id="wall_north" size="12`2`,0.1,0.5" movable="false">
      <body position="6,6,0" orientation="0,0,0" />
    </box>
    <box id="wall_south" size="12,0.1,0.5" movable="false">
      <body position="6,0,0" orientation="0,0,0" />
    </box>
    <box id="wall_east" size="0.1,6,0.5" movable="false">
      <body position="12,3,0" orientation="0,0,0" />
    </box>
    <box id="wall_west" size="0.1,6,0.5" movable="false">
      <body position="0,3,0" orientation="0,0,0" />
    </box>

    <light id="light1"
           position="2,1.5,1.0"
           orientation="0,0,0"
           color="yellow"
           intensity="10.0"
           medium="leds" />
    <light id="light2"
           position="2,3,1.0"
           orientation="0,0,0"
           color="yellow"
           intensity="10.0"
           medium="leds" />
    <light id="light3"
           position="2,4.5,1.0"
           orientation="0,0,0"
           color="yellow"
           intensity="10.0"
           medium="leds" />

    <distribute>
      <position method="uniform" min="1,1,0" max="10,5,0" />
      <orientation method="uniform" min="0,0,0" max="360,0,0" />
<<<<<<< HEAD
      <entity quantity="2" max_trials="1000">
        <foot-bot id="fb" rab_range="3" rab_data_size="20">
=======
      <entity quantity="64" max_trials="1000">
        <foot-bot id="fb">
>>>>>>> de0edc6f
          <controller config="ffc" />
          <!-- <battery model= "time_motion"/> -->
        </foot-bot>
      </entity>
    </distribute>

  </arena>

  <!-- ******************* -->
  <!-- * Physics engines * -->
  <!-- ******************* -->
  <physics_engines>
    <dynamics2d id="dyn2d" />
  </physics_engines>

  <!-- ********* -->
  <!-- * Media * -->
  <!-- ********* -->
  <media>
    <range_and_bearing id="rab" />
    <led id="leds" />
  </media>

  <!-- ****************** -->
  <!-- * Visualization * -->
  <!-- ****************** -->
  <visualization>
    <qt-opengl>
      <camera>
        <placement idx="0"
                   position="5,2.5,6"
                   look_at="5,2.5,0"
                   lens_focal_length="20"
                   up="0,1,0"
                   />
      </camera>
      <user_functions label="stateful_foraging_qt_user_functions" />
    </qt-opengl>
  </visualization>

</argos-configuration><|MERGE_RESOLUTION|>--- conflicted
+++ resolved
@@ -27,12 +27,8 @@
         <footbot_proximity implementation="default" show_rays="true" />
         <footbot_light implementation="rot_z_only" show_rays="false" />
         <footbot_motor_ground implementation="rot_z_only" />
-<<<<<<< HEAD
         <range_and_bearing implementation="medium" medium="rab" show_rays="true" />
-=======
-        <range_and_bearing implementation="medium" medium="rab" />
         <battery implementation="default" />
->>>>>>> de0edc6f
       </sensors>
       <params>
         <output>
@@ -107,7 +103,7 @@
           <differential_drive soft_turn_max="30"
                               max_speed="10.0" />
 	      </actuation>
-        <communication chance_to_pass_on="0.2" 
+        <communication chance_to_pass_on="0.2"
                        chance_to_start="0.2"
                        max_message="10"/>
       </params>
@@ -236,13 +232,8 @@
     <distribute>
       <position method="uniform" min="1,1,0" max="10,5,0" />
       <orientation method="uniform" min="0,0,0" max="360,0,0" />
-<<<<<<< HEAD
       <entity quantity="2" max_trials="1000">
         <foot-bot id="fb" rab_range="3" rab_data_size="20">
-=======
-      <entity quantity="64" max_trials="1000">
-        <foot-bot id="fb">
->>>>>>> de0edc6f
           <controller config="ffc" />
           <!-- <battery model= "time_motion"/> -->
         </foot-bot>
