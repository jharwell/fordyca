--- conflicted
+++ resolved
@@ -101,12 +101,7 @@
           task_execution_fname="task-execution-stats.csv"
           task_management_fname="task-management-stats.csv"
           cache_fname="cache-stats.csv"
-<<<<<<< HEAD
-          collect_cum="true"
-          collect_interval="10000"
-=======
           collect_interval="1000"
->>>>>>> 5e2fb7b1
           />
     </output>
     <arena_map>
