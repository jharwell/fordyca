--- conflicted
+++ resolved
@@ -21,22 +21,11 @@
 3. A. Chen, J. Harwell, M. Gini, "Maximizing Energy Efficiency in Swarm
    Robotics," arXiv:1906.01957 [cs.MA], June 2019.
    [Link](https://arxiv.org/abs/1906.01957)
-<<<<<<< HEAD
 
 4. N. White, J. Harwell, M. Gini, "Socially Inspired Communication in Swarm
    Robotics," arXiv:1906.01108 [cs.RO], June 2019.
    [Link](https://arxiv.org/abs/1906.01108)
 
-# Setup
-=======
->>>>>>> 23713495
-
-4. N. White, J. Harwell, M. Gini, "Socially Inspired Communication in Swarm
-   Robotics," arXiv:1906.01108 [cs.RO], June 2019.
-   [Link](https://arxiv.org/abs/1906.01108)
-
-<<<<<<< HEAD
-=======
 # Setup (Debug build)
 
 Download `scripts/bootstrap.sh` BEFORE cloning this repo. The script can be
@@ -45,7 +34,6 @@
 executable (`chmod +x bootstrap.sh`) and then run it (it can be run from
 anywhere), with the following arguments:
 
->>>>>>> 23713495
 - 1st arg: Is the root directory for the project (all repos will be cloned/built
   in here, and it *must* be an absolute path).
 - 2nd arg is `YES` if you want to install ARGoS system wide (you probably do)
