--- conflicted
+++ resolved
@@ -1,41 +1,11 @@
 # FORDYCA (FOraging Robots use DYnamic CAches)
 
-<<<<<<< HEAD
-This is the main entry point for getting started on the project. Switch to the
-README for the devel branch for the most up to date code, README, and setup
-instructions.
-
-
-# Papers
-
-1. J. Harwell and M. Gini, "Broadening applicability of swarm-robotic foraging
-   through constraint relaxation," 2018 IEEE International Conference on
-   Simulation, Modeling, and Programming for Autonomous Robots (SIMPAR), Brisbane,
-   Australia, 2018, pp. 116-122.
-   [Link](http://ieeexplore.ieee.org/stamp/stamp.jsp?tp=&arnumber=8376280&isnumber=8376259)
-
-# Setup
-
-Check out the `devel` branch, as that has not only the latest semi-stable
-release, but also the most up-to-date documentation, including this README.
-
-        git checkout devel
-
-Follow the setup instructions there to get things working.
-
-# Configuring Simulations
-
-For parameter configuration see [parameters](https://github.com/swarm-robotics/fordyca/tree/devel/docs/parameters.md).
-
-## Controller Configuration
-=======
 [![Build Status](https://travis-ci.org/swarm-robotics/fordyca.svg?branch=devel)](https://travis-ci.org/swarm-robotics/fordyca.svg?branch=devel)
 [![License: GPL v3](https://img.shields.io/badge/License-GPLv3-blue.svg)](https://www.gnu.org/licenses/gpl-3.0)
 ![Example Simulation](docs/example-ss.png?raw=true "Example Single Source Foraging Scenario")
 
 This is the main entry point for getting started on the project. The project
 documentation is [here](https://fordyca.readthedocs.io).
->>>>>>> e9e29e52
 
 # Papers
 
