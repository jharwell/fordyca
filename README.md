--- conflicted
+++ resolved
@@ -16,11 +16,7 @@
 
    - Qt5 (`qtbase5-dev` on ubuntu)
    - NLopt (`libnlopt-dev` on ubuntu)
-<<<<<<< HEAD
    
-=======
-
->>>>>>> a53a6e28
 2. Install ARGoS: http://www.argos-sim.info/index.php, the simulator
    for the project.
 
