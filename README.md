--- conflicted
+++ resolved
@@ -29,42 +29,26 @@
 
 5. Clone `rcsw` https://github.com/swarm-robotics/rcsw (Reusable C software)
    somewhere and create a symbolic to it in the repo as
-<<<<<<< HEAD
-   `<fordyca_root>/ext/rcsw`. Follow all pre/post-cloning instructions found in
-=======
    `<repo_root>/ext/rcsw`. Follow all pre/post-cloning instructions found in
->>>>>>> 18796c2f
    README in that repo.
 
 6. Clone `rcppsw` https://github.com/swarm-robotics/rcppsw (Reusable C++ software)
    somewhere and create a symbolic link it as
-<<<<<<< HEAD
-   `<fordyca_root>/ext/rcppsw`. Follow all pre/post-cloning instructions found in
-=======
    `<repo_root>/ext/rcppsw`. Follow all pre/post-cloning instructions found in
->>>>>>> 18796c2f
    README for that repo.
 
 ## Post-cloning setup
 
-<<<<<<< HEAD
-1. Pull in the cmake config:
-=======
 1. Check out the development branch, as that has not only the latest semi-stable
    release, but also the most up-to-date documentation, including this README.
 
         git checkout devel
->>>>>>> 18796c2f
 
 2. Pull in the cmake project scaffolding:
 
-<<<<<<< HEAD
-2. Build via:
-=======
         git submodule update --init --recursive
 
 3. Build via:
->>>>>>> 18796c2f
 
         mkdir build && cd build
         cmake ..
@@ -94,11 +78,7 @@
 
           git submodule update
 
-<<<<<<< HEAD
-  2. Updating `rcppsw` and `rcsw`, and possibly their cmake submodules
-=======
   2. Updating `rcppsw` and `rcsw`, and possibly their cmake submodules.
->>>>>>> 18796c2f
 
   If the problem perists, open an issue.
 
