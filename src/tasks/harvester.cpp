--- conflicted
+++ resolved
@@ -52,33 +52,18 @@
  * Member Functions
  ******************************************************************************/
 __pure double harvester::current_time(void) const {
-<<<<<<< HEAD
-  return dynamic_cast<fsm::depth1::block_to_existing_cache_fsm*>(
-             polled_task::mechanism())
-=======
   return dynamic_cast<fsm::depth1::block_to_existing_cache_fsm*>(polled_task::mechanism())
->>>>>>> c78183ce
       ->base_sensors()
       ->tick();
 } /* current_time() */
 
 bool harvester::cache_acquired(void) const {
-<<<<<<< HEAD
-  return static_cast<fsm::depth1::block_to_existing_cache_fsm*>(
-             polled_task::mechanism())
-=======
   return static_cast<fsm::depth1::block_to_existing_cache_fsm*>(polled_task::mechanism())
->>>>>>> c78183ce
       ->cache_acquired();
 } /* cache_acquired() */
 
 bool harvester::block_acquired(void) const {
-<<<<<<< HEAD
-  return static_cast<fsm::depth1::block_to_existing_cache_fsm*>(
-             polled_task::mechanism())
-=======
   return static_cast<fsm::depth1::block_to_existing_cache_fsm*>(polled_task::mechanism())
->>>>>>> c78183ce
       ->block_acquired();
 } /* cache_acquired() */
 
@@ -135,22 +120,12 @@
  * Base Metrics
  ******************************************************************************/
 bool harvester::is_exploring_for_block(void) const {
-<<<<<<< HEAD
-  return static_cast<fsm::depth1::block_to_existing_cache_fsm*>(
-             polled_task::mechanism())
-=======
   return static_cast<fsm::depth1::block_to_existing_cache_fsm*>(polled_task::mechanism())
->>>>>>> c78183ce
       ->is_exploring_for_block();
 } /* is_exploring_for_block() */
 
 bool harvester::is_avoiding_collision(void) const {
-<<<<<<< HEAD
-  return static_cast<fsm::depth1::block_to_existing_cache_fsm*>(
-             polled_task::mechanism())
-=======
   return static_cast<fsm::depth1::block_to_existing_cache_fsm*>(polled_task::mechanism())
->>>>>>> c78183ce
       ->is_avoiding_collision();
 } /* is_avoiding_collision() */
 
@@ -158,22 +133,12 @@
  * Depth0 Metrics
  ******************************************************************************/
 bool harvester::is_acquiring_block(void) const {
-<<<<<<< HEAD
-  return static_cast<fsm::depth1::block_to_existing_cache_fsm*>(
-             polled_task::mechanism())
-=======
   return static_cast<fsm::depth1::block_to_existing_cache_fsm*>(polled_task::mechanism())
->>>>>>> c78183ce
       ->is_acquiring_block();
 } /* is_acquiring_block() */
 
 bool harvester::is_vectoring_to_block(void) const {
-<<<<<<< HEAD
-  return static_cast<fsm::depth1::block_to_existing_cache_fsm*>(
-             polled_task::mechanism())
-=======
   return static_cast<fsm::depth1::block_to_existing_cache_fsm*>(polled_task::mechanism())
->>>>>>> c78183ce
       ->is_vectoring_to_block();
 } /* is_vectoring_to_block() */
 
@@ -181,42 +146,24 @@
  * Depth1 Metrics
  ******************************************************************************/
 bool harvester::is_exploring_for_cache(void) const {
-<<<<<<< HEAD
-  return static_cast<fsm::depth1::block_to_existing_cache_fsm*>(
-             polled_task::mechanism())
-=======
   return static_cast<fsm::depth1::block_to_existing_cache_fsm*>(polled_task::mechanism())
->>>>>>> c78183ce
       ->is_exploring_for_cache();
 } /* is_exploring_for_cache() */
 
 bool harvester::is_vectoring_to_cache(void) const {
-<<<<<<< HEAD
-  return static_cast<fsm::depth1::block_to_existing_cache_fsm*>(
-             polled_task::mechanism())
-=======
   return static_cast<fsm::depth1::block_to_existing_cache_fsm*>(polled_task::mechanism())
->>>>>>> c78183ce
       ->is_vectoring_to_cache();
 } /* is_vectoring_to_cache() */
 
 bool harvester::is_acquiring_cache(void) const {
   return static_cast<fsm::depth1::block_to_existing_cache_fsm*>(
-<<<<<<< HEAD
-             polled_task::mechanism())
-=======
       polled_task::mechanism())
->>>>>>> c78183ce
       ->is_acquiring_cache();
 } /* is_acquiring_cache() */
 
 bool harvester::is_transporting_to_cache(void) const {
   return static_cast<fsm::depth1::block_to_existing_cache_fsm*>(
-<<<<<<< HEAD
-             polled_task::mechanism())
-=======
       polled_task::mechanism())
->>>>>>> c78183ce
       ->is_transporting_to_cache();
 } /* is_transporting_to_cache() */
 
