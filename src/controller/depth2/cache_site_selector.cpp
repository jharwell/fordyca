/**
 * @file cache_site_selector.cpp
 *
 * @copyright 2018 John Harwell, All rights reserved.
 *
 * This file is part of FORDYCA.
 *
 * FORDYCA is free software: you can redistribute it and/or modify it under the
 * terms of the GNU General Public License as published by the Free Software
 * Foundation, either version 3 of the License, or (at your option) any later
 * version.
 *
 * FORDYCA is distributed in the hope that it will be useful, but WITHOUT ANY
 * WARRANTY; without even the implied warranty of MERCHANTABILITY or FITNESS FOR
 * A PARTICULAR PURPOSE.  See the GNU General Public License for more details.
 *
 * You should have received a copy of the GNU General Public License along with
 * FORDYCA.  If not, see <http://www.gnu.org/licenses/
 */

/*******************************************************************************
 * Includes
 ******************************************************************************/
#include "fordyca/controller/depth2/cache_site_selector.hpp"
#include <random>

#include "fordyca/controller/cache_sel_matrix.hpp"
#include "fordyca/math/cache_site_utility.hpp"
#include "fordyca/representation/base_cache.hpp"

/*******************************************************************************
 * Namespaces
 ******************************************************************************/
NS_START(fordyca, controller, depth2);
using cselm = cache_sel_matrix;

/*******************************************************************************
 * Constructors/Destructor
 ******************************************************************************/
cache_site_selector::cache_site_selector(
    const controller::cache_sel_matrix* const matrix)
    : ER_CLIENT_INIT("fordyca.controller.depth2.cache_site_selector"),
      mc_matrix(matrix) {}

/*******************************************************************************
 * Member Functions
 ******************************************************************************/
rmath::vector2d cache_site_selector::calc_best(
    const ds::dp_cache_map& known_caches,
    const ds::dp_block_map& known_blocks,
    rmath::vector2d position) {
  double max_utility;
  std::vector<double> point;
  struct site_utility_data u;
  rmath::vector2d site(-1, -1);
  opt_initialize(known_caches, known_blocks, position, &u, &point);

  /*
   * @bug Sometimes NLopt just fails with a generic error code and I don't
   * know why. This should be investigated and fixed, but for now this seems to
   * work.
   */
  try {
    nlopt::result res = m_alg.optimize(point, max_utility);
    ER_ASSERT(res >= 1, "NLopt failed with code %d", res);
    ER_INFO("NLopt return code: %d", res);
  } catch (std::runtime_error) {
    ER_WARN("NLopt failed");
    return site;
  }
  site.set(point[0], point[1]);
  ER_ASSERT(verify_site(site, known_caches, known_blocks),
            "Selected cache violates constraints");

  ER_INFO("Selected cache site @(%f, %f), utility=%f",
          point[0],
          point[1],
          max_utility);

<<<<<<< HEAD
return site;
} /* calc_best() */

bool cache_site_selector::verify_site(const rmath::vector2d& site,
                                      const ds::cache_list& known_caches,
                                      const ds::block_list& known_blocks) const {
  for (auto &c : known_caches) {
    ER_ASSERT((c->real_loc() - site).length() >=
        std::get<0>(m_constraints)[0].cache_prox_dist,
        "Cache site@%s too close to cache%d (%f <= %f)",
              site.to_str().c_str(),
              c->id(),
              (c->real_loc() - site).length(),
              std::get<0>(m_constraints)[0].cache_prox_dist);
  } /* for(&c..) */

  for (auto &b : known_blocks) {
    ER_ASSERT((b->real_loc() - site).length() >=
              std::get<1>(m_constraints)[0].block_prox_dist,
              "Cache site@%s too close to block%d (%f <= %f)",
              site.to_str().c_str(),
              b->id(),
              (b->real_loc() - site).length(),
=======
  return site;
} /* calc_best() */

bool cache_site_selector::verify_site(const rmath::vector2d& site,
                                      const ds::dp_cache_map& known_caches,
                                      const ds::dp_block_map& known_blocks) const {
  for (auto& c : known_caches.values_range()) {
    ER_ASSERT((c.ent()->real_loc() - site).length() >=
                  std::get<0>(m_constraints)[0].cache_prox_dist,
              "Cache site@%s too close to cache%d (%f <= %f)",
              site.to_str().c_str(),
              c.ent()->id(),
              (c.ent()->real_loc() - site).length(),
              std::get<0>(m_constraints)[0].cache_prox_dist);
  } /* for(&c..) */

  for (auto& b : known_blocks.values_range()) {
    ER_ASSERT((b.ent()->real_loc() - site).length() >=
                  std::get<1>(m_constraints)[0].block_prox_dist,
              "Cache site@%s too close to block%d (%f <= %f)",
              site.to_str().c_str(),
              b.ent()->id(),
              (b.ent()->real_loc() - site).length(),
>>>>>>> d2a099b9
              std::get<1>(m_constraints)[0].block_prox_dist);
  } /* for(&b..) */
  const nest_constraint_data* ndata = &std::get<2>(m_constraints)[0];
  ER_ASSERT((ndata->nest_loc - site).length() >= ndata->nest_prox_dist,
            "Cache site@%s too close to nest (%f <= %f)",
            site.to_str().c_str(),
            (ndata->nest_loc - site).length(),
            ndata->nest_prox_dist);
  return true;
} /* verify_site() */

void cache_site_selector::opt_initialize(
    const ds::dp_cache_map& known_caches,
    const ds::dp_block_map& known_blocks,
    rmath::vector2d position,
    struct site_utility_data* const utility_data,
    std::vector<double>* const initial_guess) {
  rmath::vector2d nest_loc =
      boost::get<rmath::vector2d>(mc_matrix->find(cselm::kNestLoc)->second);

  ER_INFO("Known blocks: [%s]", rcppsw::to_string(known_blocks).c_str());
  ER_INFO("Known caches: [%s]", rcppsw::to_string(known_caches).c_str());

  /*
   * If there are no constraints on the problem, the COBYLA method hangs, BUT
   * that is OK because we always have at least the nest proximity constraint.
   */
  constraints_create(known_caches, known_blocks, nest_loc);
  ER_INFO("Calculated %zu cache, %zu block, %zu nest constraints",
          std::get<0>(m_constraints).size(),
          std::get<1>(m_constraints).size(),
          std::get<2>(m_constraints).size());

  auto xrange =
      boost::get<rmath::rangeu>(mc_matrix->find(cselm::kSiteXRange)->second);
  auto yrange =
      boost::get<rmath::rangeu>(mc_matrix->find(cselm::kSiteYRange)->second);
  *utility_data = {position, nest_loc};
  m_alg.set_max_objective(&__site_utility_func, utility_data);
  m_alg.set_ftol_rel(kUTILITY_TOL);
  m_alg.set_stopval(1000000);
  m_alg.set_lower_bounds(
      {static_cast<double>(xrange.lb()), static_cast<double>(yrange.lb())});
  m_alg.set_upper_bounds(
      {static_cast<double>(xrange.ub()), static_cast<double>(yrange.ub())});
  m_alg.set_maxeval(kMAX_ITERATIONS);
  m_alg.set_default_initial_step({1.0, 1.0});

  /* Initial guess: random point in the arena */
  uint x = std::max(std::min((std::rand() % xrange.ub()) + 1, xrange.ub()),
                    xrange.lb());
  uint y = std::max(std::min((std::rand() % yrange.ub()) + 1, yrange.ub()),
                    yrange.lb());
  *initial_guess = {static_cast<double>(x), static_cast<double>(y)};
  ER_INFO("Initial guess: (%u,%u), xrange=%s, yrange=%s",
          x,
          y,
          xrange.to_str().c_str(),
          yrange.to_str().c_str());
} /* opt_initialize() */

<<<<<<< HEAD
void cache_site_selector::constraints_create(const ds::cache_list& known_caches,
                                             const ds::block_list& known_blocks,
                                             const rmath::vector2d& nest_loc) {
  for (auto& c : known_caches) {
    std::get<0>(m_constraints)
        .push_back({c.get(),
=======
void cache_site_selector::constraints_create(
    const ds::dp_cache_map& known_caches,
    const ds::dp_block_map& known_blocks,
    const rmath::vector2d& nest_loc) {
  for (auto& c : known_caches.values_range()) {
    std::get<0>(m_constraints)
        .push_back({c.ent(),
>>>>>>> d2a099b9
                    this,
                    boost::get<double>(
                        mc_matrix->find(cselm::kCacheProxDist)->second)});
  } /* for(&c..) */

<<<<<<< HEAD
  for (auto& b : known_blocks) {
    std::get<1>(m_constraints)
        .push_back({b.get(),
=======
  for (auto& b : known_blocks.values_range()) {
    std::get<1>(m_constraints)
        .push_back({b.ent(),
>>>>>>> d2a099b9
                    this,
                    boost::get<double>(
                        mc_matrix->find(cselm::kBlockProxDist)->second)});
  } /* for(&c..) */

  std::get<2>(m_constraints)
      .push_back(
          {nest_loc,
           this,
           boost::get<double>(mc_matrix->find(cselm::kNestProxDist)->second)});

  for (size_t i = 0; i < std::get<0>(m_constraints).size(); ++i) {
    m_alg.add_inequality_constraint(__cache_constraint_func,
                                    &std::get<0>(m_constraints)[i],
                                    kCACHE_CONSTRAINT_TOL);
  } /* for(i..) */
  for (size_t i = 0; i < std::get<1>(m_constraints).size(); ++i) {
    m_alg.add_inequality_constraint(__block_constraint_func,
                                    &std::get<1>(m_constraints)[i],
                                    kBLOCK_CONSTRAINT_TOL);
  } /* for(i..) */

  m_alg.add_inequality_constraint(__nest_constraint_func,
                                  &std::get<2>(m_constraints)[0],
                                  kNEST_CONSTRAINT_TOL);
} /* constraints_create() */

/*******************************************************************************
 * Non-Member Functions
 ******************************************************************************/
__rcsw_pure double __cache_constraint_func(const std::vector<double>& x,
                                           std::vector<double>&,
                                           void* data) {
  if (std::isnan(x[0]) || std::isnan(x[1])) {
    return std::numeric_limits<double>::max();
  }
  cache_site_selector::cache_constraint_data* c =
      reinterpret_cast<cache_site_selector::cache_constraint_data*>(data);
  double val = c->cache_prox_dist -
<<<<<<< HEAD
               (rmath::vector2d(x[0], x[1]) - c->cache->real_loc()).length();
=======
               (rmath::vector2d(x[0], x[1]) - c->mc_cache->real_loc()).length();
>>>>>>> d2a099b9
  return val;
} /* __cache_constraint_func() */

__rcsw_pure double __nest_constraint_func(const std::vector<double>& x,
                                          std::vector<double>&,
                                          void* data) {
  if (std::isnan(x[0]) || std::isnan(x[1])) {
    return std::numeric_limits<double>::max();
  }
  cache_site_selector::nest_constraint_data* c =
      reinterpret_cast<cache_site_selector::nest_constraint_data*>(data);
  double val =
      c->nest_prox_dist - (rmath::vector2d(x[0], x[1]) - c->nest_loc).length();
  return val;
} /* __nest_constraint_func() */

__rcsw_pure double __block_constraint_func(const std::vector<double>& x,
                                           std::vector<double>&,
                                           void* data) {
  if (std::isnan(x[0]) || std::isnan(x[1])) {
    return std::numeric_limits<double>::max();
  }
  cache_site_selector::block_constraint_data* b =
      reinterpret_cast<cache_site_selector::block_constraint_data*>(data);
<<<<<<< HEAD
  double val = c->block_prox_dist -
               (rmath::vector2d(x[0], x[1]) - c->block->real_loc()).length();
=======
  double val = b->block_prox_dist -
               (rmath::vector2d(x[0], x[1]) - b->mc_block->real_loc()).length();
>>>>>>> d2a099b9
  return val;
} /* __block_constraint_func() */

__rcsw_pure double __site_utility_func(const std::vector<double>& x,
                                       std::vector<double>&,
                                       void* data) {
  /*
   * @todo If for some reason we get a NaN point, return the worst possible
   * utility. Again this should probably not be necessary, but I don't know
   * enough about optimization theory to say for sure.
   */
  if (std::isnan(x[0]) || std::isnan(x[1])) {
    return std::numeric_limits<double>::min();
  }
  cache_site_selector::site_utility_data* d =
      reinterpret_cast<cache_site_selector::site_utility_data*>(data);
  rmath::vector2d point(x[0], x[1]);
  return math::cache_site_utility(d->position, d->nest_loc)(point);
} /* __site_utility_func() */

NS_END(depth2, controller, fordyca);<|MERGE_RESOLUTION|>--- conflicted
+++ resolved
@@ -77,31 +77,6 @@
           point[1],
           max_utility);
 
-<<<<<<< HEAD
-return site;
-} /* calc_best() */
-
-bool cache_site_selector::verify_site(const rmath::vector2d& site,
-                                      const ds::cache_list& known_caches,
-                                      const ds::block_list& known_blocks) const {
-  for (auto &c : known_caches) {
-    ER_ASSERT((c->real_loc() - site).length() >=
-        std::get<0>(m_constraints)[0].cache_prox_dist,
-        "Cache site@%s too close to cache%d (%f <= %f)",
-              site.to_str().c_str(),
-              c->id(),
-              (c->real_loc() - site).length(),
-              std::get<0>(m_constraints)[0].cache_prox_dist);
-  } /* for(&c..) */
-
-  for (auto &b : known_blocks) {
-    ER_ASSERT((b->real_loc() - site).length() >=
-              std::get<1>(m_constraints)[0].block_prox_dist,
-              "Cache site@%s too close to block%d (%f <= %f)",
-              site.to_str().c_str(),
-              b->id(),
-              (b->real_loc() - site).length(),
-=======
   return site;
 } /* calc_best() */
 
@@ -125,7 +100,6 @@
               site.to_str().c_str(),
               b.ent()->id(),
               (b.ent()->real_loc() - site).length(),
->>>>>>> d2a099b9
               std::get<1>(m_constraints)[0].block_prox_dist);
   } /* for(&b..) */
   const nest_constraint_data* ndata = &std::get<2>(m_constraints)[0];
@@ -187,14 +161,6 @@
           yrange.to_str().c_str());
 } /* opt_initialize() */
 
-<<<<<<< HEAD
-void cache_site_selector::constraints_create(const ds::cache_list& known_caches,
-                                             const ds::block_list& known_blocks,
-                                             const rmath::vector2d& nest_loc) {
-  for (auto& c : known_caches) {
-    std::get<0>(m_constraints)
-        .push_back({c.get(),
-=======
 void cache_site_selector::constraints_create(
     const ds::dp_cache_map& known_caches,
     const ds::dp_block_map& known_blocks,
@@ -202,21 +168,14 @@
   for (auto& c : known_caches.values_range()) {
     std::get<0>(m_constraints)
         .push_back({c.ent(),
->>>>>>> d2a099b9
                     this,
                     boost::get<double>(
                         mc_matrix->find(cselm::kCacheProxDist)->second)});
   } /* for(&c..) */
 
-<<<<<<< HEAD
-  for (auto& b : known_blocks) {
-    std::get<1>(m_constraints)
-        .push_back({b.get(),
-=======
   for (auto& b : known_blocks.values_range()) {
     std::get<1>(m_constraints)
         .push_back({b.ent(),
->>>>>>> d2a099b9
                     this,
                     boost::get<double>(
                         mc_matrix->find(cselm::kBlockProxDist)->second)});
@@ -256,11 +215,7 @@
   cache_site_selector::cache_constraint_data* c =
       reinterpret_cast<cache_site_selector::cache_constraint_data*>(data);
   double val = c->cache_prox_dist -
-<<<<<<< HEAD
-               (rmath::vector2d(x[0], x[1]) - c->cache->real_loc()).length();
-=======
                (rmath::vector2d(x[0], x[1]) - c->mc_cache->real_loc()).length();
->>>>>>> d2a099b9
   return val;
 } /* __cache_constraint_func() */
 
@@ -285,13 +240,8 @@
   }
   cache_site_selector::block_constraint_data* b =
       reinterpret_cast<cache_site_selector::block_constraint_data*>(data);
-<<<<<<< HEAD
-  double val = c->block_prox_dist -
-               (rmath::vector2d(x[0], x[1]) - c->block->real_loc()).length();
-=======
   double val = b->block_prox_dist -
                (rmath::vector2d(x[0], x[1]) - b->mc_block->real_loc()).length();
->>>>>>> d2a099b9
   return val;
 } /* __block_constraint_func() */
 
