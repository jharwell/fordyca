/**
 * @file mdpo_controller.cpp
 *
 * @copyright 2018 John Harwell, All rights reserved.
 *
 * This file is part of FORDYCA.
 *
 * FORDYCA is free software: you can redistribute it and/or modify it under the
 * terms of the GNU General Public License as published by the Free Software
 * Foundation, either version 3 of the License, or (at your option) any later
 * version.
 *
 * FORDYCA is distributed in the hope that it will be useful, but WITHOUT ANY
 * WARRANTY; without even the implied warranty of MERCHANTABILITY or FITNESS FOR
 * A PARTICULAR PURPOSE.  See the GNU General Public License for more details.
 *
 * You should have received a copy of the GNU General Public License along with
 * FORDYCA.  If not, see <http://www.gnu.org/licenses/
 */

/*******************************************************************************
 * Includes
 ******************************************************************************/
#include "fordyca/controller/depth0/mdpo_controller.hpp"
#include "fordyca/config/depth0/mdpo_controller_repository.hpp"
#include "fordyca/config/perception/perception_config.hpp"
#include "fordyca/controller/mdpo_perception_subsystem.hpp"
#include "fordyca/ds/dpo_semantic_map.hpp"
#include "fordyca/fsm/depth0/dpo_fsm.hpp"
<<<<<<< HEAD
#include "fordyca/params/block_sel_matrix_params.hpp"
#include "fordyca/params/depth0/mdpo_controller_repository.hpp"
#include "fordyca/params/perception/perception_params.hpp"
#include "fordyca/representation/base_block.hpp"
#include "fordyca/representation/ramp_block.hpp"
#include "fordyca/representation/cube_block.hpp"
#include "fordyca/events/block_found.hpp"
=======
#include "fordyca/fsm/expstrat/block_factory.hpp"
#include "fordyca/repr/base_block.hpp"
>>>>>>> ab40ab98

/*******************************************************************************
 * Namespaces
 ******************************************************************************/
NS_START(fordyca, controller, depth0);

/*******************************************************************************
 * Constructors/Destructor
 ******************************************************************************/
mdpo_controller::mdpo_controller(void)
<<<<<<< HEAD
    : dpo_controller(),
     ER_CLIENT_INIT("fordyca.controller.depth0.mdpo"),
     m_communication_params() {}
=======
    : ER_CLIENT_INIT("fordyca.controller.depth0.mdpo") {}
>>>>>>> ab40ab98

mdpo_controller::~mdpo_controller(void) = default;

/*******************************************************************************
 * Member Functions
 ******************************************************************************/
void mdpo_controller::ControlStep(void) {
  ndc_pusht();
  ER_ASSERT(!(nullptr != block() && -1 == block()->robot_id()),
            "Carried block%d has robot id=%d",
            block()->id(),
            block()->robot_id());
  perception()->update(nullptr);

  if(m_communication_params.on) {
    communication_check();
  }

  fsm()->run();
  ndc_pop();
} /* ControlStep() */

void mdpo_controller::Init(ticpp::Element& node) {
  /*
   * Note that we do not call \ref crw_controller::Init()--there
   * is nothing in there that we need.
   */
  base_controller::Init(node);

  ndc_push();
  ER_INFO("Initializing...");

  /* parse and validate parameters */
  config::depth0::mdpo_controller_repository param_repo;
  param_repo.parse_all(node);

  if (!param_repo.validate_all()) {
    ER_FATAL_SENTINEL("Not all parameters were validated");
    std::exit(EXIT_FAILURE);
  }

  shared_init(param_repo);
  private_init(param_repo);

  auto* comm_params = param_repo.parse_results<params::communication_params>();
  m_communication_params = *comm_params;

  ER_INFO("Initialization finished");
  ndc_pop();
} /* Init() */

void mdpo_controller::communication_check(void) {
  // Receive vector of all messages available
  std::vector<std::vector<uint8_t>> recieved_packet_data =
    saa_subsystem()->sensing()->recieve_message();

  // Calculate probabilities for sending and receiving a message
  float prob_receive = static_cast <float> (rand()) /
      static_cast <float> (RAND_MAX);
  float prob_send = static_cast <float> (rand()) /
      static_cast <float> (RAND_MAX);

  // Make sure there are available message to integrate and that the probability
  // is in an acceptable range.
  if (!recieved_packet_data.empty() && prob_receive >=
      (1 - m_communication_params.prob_receive)) {
    hal::wifi_packet packet = hal::wifi_packet();

    // Iterate over every message and integrate its contents with the robot's
    // internal mapping
    for(std::vector<uint8_t> individual_message : recieved_packet_data) {
      packet.data = individual_message;
      integrate_recieved_packet(packet);
    }
  }

  // If prob_send is acceptable, then fill the packet's contents and begin
  // communication.
  if (prob_send >= (1 - m_communication_params.prob_send)) {
    fill_packet();
  } else {
    // Only stop sending messages when the probabilty for sending falls below
    // an acceptable number.
    saa_subsystem()->actuation()->stop_sending_message();
  } /* if !recieved_packet_data.empty() */
} /* perform_communication */

void mdpo_controller::fill_packet(void) {
  hal::wifi_packet packet = hal::wifi_packet();
  int x_coord;
  int y_coord;

  // Random Mode
  if(m_communication_params.mode.compare("random") == 0) {
    x_coord = static_cast <int> (rand()) % mdpo_perception()->map()->xdsize();
    y_coord = static_cast <int> (rand()) % mdpo_perception()->map()->ydsize();
  // Utility function
} else if (m_communication_params.mode.compare("utility") == 0) {
    rcppsw::math::vector2u cell = get_most_valuable_cell();
    x_coord = cell.x();
    y_coord = cell.y();
  } else {
    // Fail safe coords
    x_coord = 2;
    y_coord = 2;
  }

  ds::cell2D cell = mdpo_perception()->map()->
    access<ds::occupancy_grid::kCell>(x_coord, y_coord);
  packet.data.push_back(static_cast<uint8_t>(x_coord)); // X Coord of cell
  packet.data.push_back(static_cast<uint8_t>(y_coord)); // Y Coord of cell

  // The state is what the cell contains (nothing, block, or cache)
  int state = 1;
  if (cell.state_is_empty()) {
    state = 2;
  } else if (cell.state_has_block()) {
    state = 3;
  } else if (cell.state_has_cache()) {
    state = 4;
  }
  // Type of entity (block / cache) (will be 1 if the cell state is unknown)
  packet.data.push_back(static_cast<uint8_t>(state));

  auto entity = cell.entity();
  int id = 0;

  // Type is specific to blocks as there are ramp and cube blocks.
  int type = 1;
  if (entity) {
    id = entity->id();

    // Block
    if (state == 3) {
      // Ramp block
      if (cell.block()->type() == metrics::blocks::transport_metrics::kRamp) {
        type = 2;
      // Cube block
      } else {
        type = 3;
      } /* if block type */
    } /* if state */
  } /* if entity */

  // Entity ID (will be 0 if the cell is unknown)
  packet.data.push_back(static_cast<uint8_t>(id));

  // Type of block
  packet.data.push_back(static_cast<uint8_t>(type));

  rcppsw::swarm::pheromone_density& density = mdpo_perception()->map()->
    access<ds::occupancy_grid::kPheromone>(x_coord, y_coord);
  packet.data.push_back(static_cast<uint8_t>(density.last_result() * 10));

  saa_subsystem()->actuation()->start_sending_message(packet);
}

void mdpo_controller::integrate_recieved_packet(hal::wifi_packet packet) {
  // Data extraction
  int x_coord = static_cast<int>(packet.data[0]);
  int y_coord = static_cast<int>(packet.data[1]);
  int state = static_cast<int>(packet.data[2]);
  int ent_id = static_cast<int>(packet.data[3]);

  rcppsw::math::vector2u disc_loc = rcppsw::math::vector2u(x_coord, y_coord);

  auto rcoord_vector = uvec2dvec(disc_loc,
    mdpo_perception()->map()->grid_resolution());

  // type of block (if it's not a block it will be -1)
  int type = static_cast<int>(packet.data[4]);

  double pheromone_density = static_cast<double>(packet.data[5]) / 10;

  if (state > 2) {
    rcppsw::swarm::pheromone_density& density = mdpo_perception()->map()->
      access<ds::occupancy_grid::kPheromone>(x_coord, y_coord);

    // If the recieved pheromone density is less than the known, don't
    // integrate the recieved information.
    if (pheromone_density <= 0.1 || density.last_result() >= pheromone_density) {
      return;
    }

    // blocks
    if (state == 3) {
      // ramp block
      if (type == 2) {
        std::shared_ptr<representation::ramp_block> block_ptr (new
          representation::ramp_block(rcppsw::math::vector2d(2, 1), ent_id));
        block_ptr->real_loc(rcoord_vector);
        block_ptr->discrete_loc(disc_loc);

        mdpo_perception()->map()->accept(*(
          new fordyca::events::block_found(block_ptr)));
      // cube block
      } else if (type == 3) {
        std::shared_ptr<representation::cube_block> block_ptr (new
          representation::cube_block(rcppsw::math::vector2d(1, 1), ent_id));
        block_ptr->real_loc(rcoord_vector);
        block_ptr->discrete_loc(disc_loc);

        mdpo_perception()->map()->accept(*(
          new fordyca::events::block_found(block_ptr)));
      } /* if type */

      // density.pheromone_set(pheromone_density);
    // caches
    } else {
      // TODO: Add caches to percieved_arena_map (for different controller)
    } /* if (state == 3) / else */
  } /* if (state > 2) */
} /* integrate_recieved_packet */

rcppsw::math::vector2u mdpo_controller::get_most_valuable_cell(void) {
  rcppsw::math::vector2u cell_coords;

  // Get information regarding the location of the nest
  rcppsw::math::vector2d nest_loc = boost::get<rcppsw::math::vector2d>(
    block_sel_matrix()->find("nest_loc")->second);
  int nest_x_coord = nest_loc.x();
  int nest_y_coord = nest_loc.y();

  // Initialize variables for keeping track of most valuable location
  int communicated_cell_value = 0;
  int current_cell_value = 0;

  int arena_x_coord = static_cast<int>(mdpo_perception()->map()->xdsize());
  int arena_y_coord = static_cast<int>(mdpo_perception()->map()->ydsize());
  int cell_x = 0;
  int cell_y = 0;

  for (int i = 0; i < arena_x_coord; ++i) {
    for (int j = 0; j < arena_y_coord; ++j) {
      // Current cell
      ds::cell2D current_cell = mdpo_perception()->map()->
        access<ds::occupancy_grid::kCell>(i, j);

      if (current_cell.state_has_block()) {
        // Current cell density
        rcppsw::swarm::pheromone_density& density = mdpo_perception()->map()->
          access<ds::occupancy_grid::kPheromone>(i, j);

        // Distance from the nest * number of blocks * pheromone density
        current_cell_value = (1/((((i - nest_x_coord)^2) +
          ((j - nest_y_coord)^2))^(1/2))) * current_cell.block_count() *
           density.last_result();

        // Update variables
        if (current_cell_value > communicated_cell_value) {
          communicated_cell_value = current_cell_value;
          cell_x = i;
          cell_y = j;
        } /* update value and cell location */
      } /* if cell has block */
    } /* for(j..) */
  } /* for(i..) */

  cell_coords.set(cell_x, cell_y);
  return cell_coords;
} /* get_most_valuable_cell */


void mdpo_controller::shared_init(
    const config::depth0::mdpo_controller_repository& param_repo) {
  /* block selection matrix and DPO subsystem */
  dpo_controller::shared_init(param_repo);

  /* MDPO perception subsystem */
  config::perception::perception_config p =
      *param_repo.config_get<config::perception::perception_config>();
  p.occupancy_grid.upper.x(p.occupancy_grid.upper.x() + 1);
  p.occupancy_grid.upper.y(p.occupancy_grid.upper.y() + 1);

  dpo_controller::perception(
      rcppsw::make_unique<mdpo_perception_subsystem>(&p, GetId()));
} /* shared_init() */

void mdpo_controller::private_init(
    const config::depth0::mdpo_controller_repository& param_repo) {
  auto* exp_config = param_repo.config_get<config::exploration_config>();
  fsm::expstrat::block_factory f;
  fsm::expstrat::base_expstrat::params p(nullptr,
                                         saa_subsystem(),
                                         perception()->dpo_store());
  dpo_controller::fsm(rcppsw::make_unique<fsm::depth0::dpo_fsm>(
      block_sel_matrix(),
      base_controller::saa_subsystem(),
      perception()->dpo_store(),
      f.create(exp_config->block_strategy, &p)));
} /* private_init() */

__rcsw_pure mdpo_perception_subsystem* mdpo_controller::mdpo_perception(void) {
  return static_cast<mdpo_perception_subsystem*>(dpo_controller::perception());
} /* perception() */

__rcsw_pure const mdpo_perception_subsystem* mdpo_controller::mdpo_perception(
    void) const {
  return static_cast<const mdpo_perception_subsystem*>(
      dpo_controller::perception());
} /* perception() */

using namespace argos; // NOLINT
#pragma clang diagnostic push
#pragma clang diagnostic ignored "-Wmissing-variable-declarations"
#pragma clang diagnostic ignored "-Wmissing-prototypes"
#pragma clang diagnostic ignored "-Wglobal-constructors"
REGISTER_CONTROLLER(mdpo_controller, "mdpo_controller");
#pragma clang diagnostic pop

NS_END(depth0, controller, fordyca);<|MERGE_RESOLUTION|>--- conflicted
+++ resolved
@@ -27,19 +27,12 @@
 #include "fordyca/controller/mdpo_perception_subsystem.hpp"
 #include "fordyca/ds/dpo_semantic_map.hpp"
 #include "fordyca/fsm/depth0/dpo_fsm.hpp"
-<<<<<<< HEAD
-#include "fordyca/params/block_sel_matrix_params.hpp"
-#include "fordyca/params/depth0/mdpo_controller_repository.hpp"
-#include "fordyca/params/perception/perception_params.hpp"
 #include "fordyca/representation/base_block.hpp"
 #include "fordyca/representation/ramp_block.hpp"
 #include "fordyca/representation/cube_block.hpp"
 #include "fordyca/events/block_found.hpp"
-=======
 #include "fordyca/fsm/expstrat/block_factory.hpp"
 #include "fordyca/repr/base_block.hpp"
->>>>>>> ab40ab98
-
 /*******************************************************************************
  * Namespaces
  ******************************************************************************/
@@ -49,20 +42,16 @@
  * Constructors/Destructor
  ******************************************************************************/
 mdpo_controller::mdpo_controller(void)
-<<<<<<< HEAD
-    : dpo_controller(),
-     ER_CLIENT_INIT("fordyca.controller.depth0.mdpo"),
-     m_communication_params() {}
-=======
-    : ER_CLIENT_INIT("fordyca.controller.depth0.mdpo") {}
->>>>>>> ab40ab98
+    : ER_CLIENT_INIT("fordyca.controller.depth0.mdpo"),
+      m_communication_params() {}
 
 mdpo_controller::~mdpo_controller(void) = default;
 
 /*******************************************************************************
  * Member Functions
  ******************************************************************************/
-void mdpo_controller::ControlStep(void) {
+void mdpo_controller::ControlStep(void)
+{
   ndc_pusht();
   ER_ASSERT(!(nullptr != block() && -1 == block()->robot_id()),
             "Carried block%d has robot id=%d",
@@ -70,7 +59,8 @@
             block()->robot_id());
   perception()->update(nullptr);
 
-  if(m_communication_params.on) {
+  if (m_communication_params.on)
+  {
     communication_check();
   }
 
@@ -78,7 +68,8 @@
   ndc_pop();
 } /* ControlStep() */
 
-void mdpo_controller::Init(ticpp::Element& node) {
+void mdpo_controller::Init(ticpp::Element &node)
+{
   /*
    * Note that we do not call \ref crw_controller::Init()--there
    * is nothing in there that we need.
@@ -92,7 +83,8 @@
   config::depth0::mdpo_controller_repository param_repo;
   param_repo.parse_all(node);
 
-  if (!param_repo.validate_all()) {
+  if (!param_repo.validate_all())
+  {
     ER_FATAL_SENTINEL("Not all parameters were validated");
     std::exit(EXIT_FAILURE);
   }
@@ -100,33 +92,36 @@
   shared_init(param_repo);
   private_init(param_repo);
 
-  auto* comm_params = param_repo.parse_results<params::communication_params>();
+  auto *comm_params = param_repo.parse_results<params::communication_params>();
   m_communication_params = *comm_params;
 
   ER_INFO("Initialization finished");
   ndc_pop();
 } /* Init() */
 
-void mdpo_controller::communication_check(void) {
+void mdpo_controller::communication_check(void)
+{
   // Receive vector of all messages available
   std::vector<std::vector<uint8_t>> recieved_packet_data =
-    saa_subsystem()->sensing()->recieve_message();
+      saa_subsystem()->sensing()->recieve_message();
 
   // Calculate probabilities for sending and receiving a message
-  float prob_receive = static_cast <float> (rand()) /
-      static_cast <float> (RAND_MAX);
-  float prob_send = static_cast <float> (rand()) /
-      static_cast <float> (RAND_MAX);
+  float prob_receive = static_cast<float>(rand()) /
+                       static_cast<float>(RAND_MAX);
+  float prob_send = static_cast<float>(rand()) /
+                    static_cast<float>(RAND_MAX);
 
   // Make sure there are available message to integrate and that the probability
   // is in an acceptable range.
   if (!recieved_packet_data.empty() && prob_receive >=
-      (1 - m_communication_params.prob_receive)) {
+                                           (1 - m_communication_params.prob_receive))
+  {
     hal::wifi_packet packet = hal::wifi_packet();
 
     // Iterate over every message and integrate its contents with the robot's
     // internal mapping
-    for(std::vector<uint8_t> individual_message : recieved_packet_data) {
+    for (std::vector<uint8_t> individual_message : recieved_packet_data)
+    {
       packet.data = individual_message;
       integrate_recieved_packet(packet);
     }
@@ -134,47 +129,60 @@
 
   // If prob_send is acceptable, then fill the packet's contents and begin
   // communication.
-  if (prob_send >= (1 - m_communication_params.prob_send)) {
+  if (prob_send >= (1 - m_communication_params.prob_send))
+  {
     fill_packet();
-  } else {
+  }
+  else
+  {
     // Only stop sending messages when the probabilty for sending falls below
     // an acceptable number.
     saa_subsystem()->actuation()->stop_sending_message();
   } /* if !recieved_packet_data.empty() */
 } /* perform_communication */
 
-void mdpo_controller::fill_packet(void) {
+void mdpo_controller::fill_packet(void)
+{
   hal::wifi_packet packet = hal::wifi_packet();
   int x_coord;
   int y_coord;
 
   // Random Mode
-  if(m_communication_params.mode.compare("random") == 0) {
-    x_coord = static_cast <int> (rand()) % mdpo_perception()->map()->xdsize();
-    y_coord = static_cast <int> (rand()) % mdpo_perception()->map()->ydsize();
-  // Utility function
-} else if (m_communication_params.mode.compare("utility") == 0) {
+  if (m_communication_params.mode.compare("random") == 0)
+  {
+    x_coord = static_cast<int>(rand()) % mdpo_perception()->map()->xdsize();
+    y_coord = static_cast<int>(rand()) % mdpo_perception()->map()->ydsize();
+    // Utility function
+  }
+  else if (m_communication_params.mode.compare("utility") == 0)
+  {
     rcppsw::math::vector2u cell = get_most_valuable_cell();
     x_coord = cell.x();
     y_coord = cell.y();
-  } else {
+  }
+  else
+  {
     // Fail safe coords
     x_coord = 2;
     y_coord = 2;
   }
 
-  ds::cell2D cell = mdpo_perception()->map()->
-    access<ds::occupancy_grid::kCell>(x_coord, y_coord);
+  ds::cell2D cell = mdpo_perception()->map()->access<ds::occupancy_grid::kCell>(x_coord, y_coord);
   packet.data.push_back(static_cast<uint8_t>(x_coord)); // X Coord of cell
   packet.data.push_back(static_cast<uint8_t>(y_coord)); // Y Coord of cell
 
   // The state is what the cell contains (nothing, block, or cache)
   int state = 1;
-  if (cell.state_is_empty()) {
+  if (cell.state_is_empty())
+  {
     state = 2;
-  } else if (cell.state_has_block()) {
+  }
+  else if (cell.state_has_block())
+  {
     state = 3;
-  } else if (cell.state_has_cache()) {
+  }
+  else if (cell.state_has_cache())
+  {
     state = 4;
   }
   // Type of entity (block / cache) (will be 1 if the cell state is unknown)
@@ -185,20 +193,25 @@
 
   // Type is specific to blocks as there are ramp and cube blocks.
   int type = 1;
-  if (entity) {
+  if (entity)
+  {
     id = entity->id();
 
     // Block
-    if (state == 3) {
+    if (state == 3)
+    {
       // Ramp block
-      if (cell.block()->type() == metrics::blocks::transport_metrics::kRamp) {
+      if (cell.block()->type() == metrics::blocks::transport_metrics::kRamp)
+      {
         type = 2;
-      // Cube block
-      } else {
+        // Cube block
+      }
+      else
+      {
         type = 3;
       } /* if block type */
-    } /* if state */
-  } /* if entity */
+    }   /* if state */
+  }     /* if entity */
 
   // Entity ID (will be 0 if the cell is unknown)
   packet.data.push_back(static_cast<uint8_t>(id));
@@ -206,14 +219,14 @@
   // Type of block
   packet.data.push_back(static_cast<uint8_t>(type));
 
-  rcppsw::swarm::pheromone_density& density = mdpo_perception()->map()->
-    access<ds::occupancy_grid::kPheromone>(x_coord, y_coord);
+  rcppsw::swarm::pheromone_density &density = mdpo_perception()->map()->access<ds::occupancy_grid::kPheromone>(x_coord, y_coord);
   packet.data.push_back(static_cast<uint8_t>(density.last_result() * 10));
 
   saa_subsystem()->actuation()->start_sending_message(packet);
 }
 
-void mdpo_controller::integrate_recieved_packet(hal::wifi_packet packet) {
+void mdpo_controller::integrate_recieved_packet(hal::wifi_packet packet)
+{
   // Data extraction
   int x_coord = static_cast<int>(packet.data[0]);
   int y_coord = static_cast<int>(packet.data[1]);
@@ -223,59 +236,65 @@
   rcppsw::math::vector2u disc_loc = rcppsw::math::vector2u(x_coord, y_coord);
 
   auto rcoord_vector = uvec2dvec(disc_loc,
-    mdpo_perception()->map()->grid_resolution());
+                                 mdpo_perception()->map()->grid_resolution());
 
   // type of block (if it's not a block it will be -1)
   int type = static_cast<int>(packet.data[4]);
 
   double pheromone_density = static_cast<double>(packet.data[5]) / 10;
 
-  if (state > 2) {
-    rcppsw::swarm::pheromone_density& density = mdpo_perception()->map()->
-      access<ds::occupancy_grid::kPheromone>(x_coord, y_coord);
+  if (state > 2)
+  {
+    rcppsw::swarm::pheromone_density &density = mdpo_perception()->map()->access<ds::occupancy_grid::kPheromone>(x_coord, y_coord);
 
     // If the recieved pheromone density is less than the known, don't
     // integrate the recieved information.
-    if (pheromone_density <= 0.1 || density.last_result() >= pheromone_density) {
+    if (pheromone_density <= 0.1 || density.last_result() >= pheromone_density)
+    {
       return;
     }
 
     // blocks
-    if (state == 3) {
+    if (state == 3)
+    {
       // ramp block
-      if (type == 2) {
-        std::shared_ptr<representation::ramp_block> block_ptr (new
-          representation::ramp_block(rcppsw::math::vector2d(2, 1), ent_id));
+      if (type == 2)
+      {
+        std::shared_ptr<representation::ramp_block> block_ptr(new representation::ramp_block(rcppsw::math::vector2d(2, 1), ent_id));
         block_ptr->real_loc(rcoord_vector);
         block_ptr->discrete_loc(disc_loc);
 
         mdpo_perception()->map()->accept(*(
-          new fordyca::events::block_found(block_ptr)));
-      // cube block
-      } else if (type == 3) {
-        std::shared_ptr<representation::cube_block> block_ptr (new
-          representation::cube_block(rcppsw::math::vector2d(1, 1), ent_id));
+            new fordyca::events::block_found(block_ptr)));
+        // cube block
+      }
+      else if (type == 3)
+      {
+        std::shared_ptr<representation::cube_block> block_ptr(new representation::cube_block(rcppsw::math::vector2d(1, 1), ent_id));
         block_ptr->real_loc(rcoord_vector);
         block_ptr->discrete_loc(disc_loc);
 
         mdpo_perception()->map()->accept(*(
-          new fordyca::events::block_found(block_ptr)));
+            new fordyca::events::block_found(block_ptr)));
       } /* if type */
 
       // density.pheromone_set(pheromone_density);
-    // caches
-    } else {
+      // caches
+    }
+    else
+    {
       // TODO: Add caches to percieved_arena_map (for different controller)
     } /* if (state == 3) / else */
-  } /* if (state > 2) */
+  }   /* if (state > 2) */
 } /* integrate_recieved_packet */
 
-rcppsw::math::vector2u mdpo_controller::get_most_valuable_cell(void) {
+rcppsw::math::vector2u mdpo_controller::get_most_valuable_cell(void)
+{
   rcppsw::math::vector2u cell_coords;
 
   // Get information regarding the location of the nest
   rcppsw::math::vector2d nest_loc = boost::get<rcppsw::math::vector2d>(
-    block_sel_matrix()->find("nest_loc")->second);
+      block_sel_matrix()->find("nest_loc")->second);
   int nest_x_coord = nest_loc.x();
   int nest_y_coord = nest_loc.y();
 
@@ -288,39 +307,43 @@
   int cell_x = 0;
   int cell_y = 0;
 
-  for (int i = 0; i < arena_x_coord; ++i) {
-    for (int j = 0; j < arena_y_coord; ++j) {
+  for (int i = 0; i < arena_x_coord; ++i)
+  {
+    for (int j = 0; j < arena_y_coord; ++j)
+    {
       // Current cell
-      ds::cell2D current_cell = mdpo_perception()->map()->
-        access<ds::occupancy_grid::kCell>(i, j);
-
-      if (current_cell.state_has_block()) {
+      ds::cell2D current_cell = mdpo_perception()->map()->access<ds::occupancy_grid::kCell>(i, j);
+
+      if (current_cell.state_has_block())
+      {
         // Current cell density
-        rcppsw::swarm::pheromone_density& density = mdpo_perception()->map()->
-          access<ds::occupancy_grid::kPheromone>(i, j);
+        rcppsw::swarm::pheromone_density &density = mdpo_perception()->map()->access<ds::occupancy_grid::kPheromone>(i, j);
 
         // Distance from the nest * number of blocks * pheromone density
-        current_cell_value = (1/((((i - nest_x_coord)^2) +
-          ((j - nest_y_coord)^2))^(1/2))) * current_cell.block_count() *
-           density.last_result();
+        current_cell_value = (1 / ((((i - nest_x_coord) ^ 2) +
+                                    ((j - nest_y_coord) ^ 2)) ^
+                                   (1 / 2))) *
+                             current_cell.block_count() *
+                             density.last_result();
 
         // Update variables
-        if (current_cell_value > communicated_cell_value) {
+        if (current_cell_value > communicated_cell_value)
+        {
           communicated_cell_value = current_cell_value;
           cell_x = i;
           cell_y = j;
         } /* update value and cell location */
-      } /* if cell has block */
-    } /* for(j..) */
-  } /* for(i..) */
+      }   /* if cell has block */
+    }     /* for(j..) */
+  }       /* for(i..) */
 
   cell_coords.set(cell_x, cell_y);
   return cell_coords;
 } /* get_most_valuable_cell */
 
-
 void mdpo_controller::shared_init(
-    const config::depth0::mdpo_controller_repository& param_repo) {
+    const config::depth0::mdpo_controller_repository &param_repo)
+{
   /* block selection matrix and DPO subsystem */
   dpo_controller::shared_init(param_repo);
 
@@ -335,8 +358,9 @@
 } /* shared_init() */
 
 void mdpo_controller::private_init(
-    const config::depth0::mdpo_controller_repository& param_repo) {
-  auto* exp_config = param_repo.config_get<config::exploration_config>();
+    const config::depth0::mdpo_controller_repository &param_repo)
+{
+  auto *exp_config = param_repo.config_get<config::exploration_config>();
   fsm::expstrat::block_factory f;
   fsm::expstrat::base_expstrat::params p(nullptr,
                                          saa_subsystem(),
@@ -348,13 +372,15 @@
       f.create(exp_config->block_strategy, &p)));
 } /* private_init() */
 
-__rcsw_pure mdpo_perception_subsystem* mdpo_controller::mdpo_perception(void) {
-  return static_cast<mdpo_perception_subsystem*>(dpo_controller::perception());
+__rcsw_pure mdpo_perception_subsystem *mdpo_controller::mdpo_perception(void)
+{
+  return static_cast<mdpo_perception_subsystem *>(dpo_controller::perception());
 } /* perception() */
 
-__rcsw_pure const mdpo_perception_subsystem* mdpo_controller::mdpo_perception(
-    void) const {
-  return static_cast<const mdpo_perception_subsystem*>(
+__rcsw_pure const mdpo_perception_subsystem *mdpo_controller::mdpo_perception(
+    void) const
+{
+  return static_cast<const mdpo_perception_subsystem *>(
       dpo_controller::perception());
 } /* perception() */
 
