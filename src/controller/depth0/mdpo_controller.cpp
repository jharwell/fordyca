--- conflicted
+++ resolved
@@ -82,12 +82,7 @@
   config::depth0::mdpo_controller_repository config_repo;
   config_repo.parse_all(node);
 
-<<<<<<< HEAD
-  if (!param_repo.validate_all())
-  {
-=======
   if (!config_repo.validate_all()) {
->>>>>>> 23713495
     ER_FATAL_SENTINEL("Not all parameters were validated");
     std::exit(EXIT_FAILURE);
   }
@@ -95,7 +90,7 @@
   shared_init(config_repo);
   private_init(config_repo);
 
-  auto *comm_params = param_repo.config_get<config::communication_config>();
+  auto *comm_params = config_repo.config_get<config::communication_config>();
   // m_comm = controller::communication_subsystem(comm_params, );
   m_comm.set_communication_parameters(comm_params);
 
@@ -104,12 +99,7 @@
 } /* Init() */
 
 void mdpo_controller::shared_init(
-<<<<<<< HEAD
-    const config::depth0::mdpo_controller_repository &param_repo)
-{
-=======
     const config::depth0::mdpo_controller_repository& config_repo) {
->>>>>>> 23713495
   /* block selection matrix and DPO subsystem */
   dpo_controller::shared_init(config_repo);
 
@@ -124,14 +114,8 @@
 } /* shared_init() */
 
 void mdpo_controller::private_init(
-<<<<<<< HEAD
-    const config::depth0::mdpo_controller_repository &param_repo)
-{
-  auto *exp_config = param_repo.config_get<config::exploration_config>();
-=======
     const config::depth0::mdpo_controller_repository& config_repo) {
   auto* exp_config = config_repo.config_get<config::exploration_config>();
->>>>>>> 23713495
   fsm::expstrat::block_factory f;
   fsm::expstrat::base_expstrat::params p{nullptr,
                                          saa_subsystem(),
@@ -143,24 +127,12 @@
       f.create(exp_config->block_strategy, &p)));
 } /* private_init() */
 
-<<<<<<< HEAD
-__rcsw_pure mdpo_perception_subsystem *mdpo_controller::mdpo_perception(void)
-{
-  return static_cast<mdpo_perception_subsystem *>(dpo_controller::perception());
-} /* perception() */
-
-__rcsw_pure const mdpo_perception_subsystem *mdpo_controller::mdpo_perception(
-    void) const
-{
-  return static_cast<const mdpo_perception_subsystem *>(
-=======
 mdpo_perception_subsystem* mdpo_controller::mdpo_perception(void) {
   return static_cast<mdpo_perception_subsystem*>(dpo_controller::perception());
 } /* perception() */
 
 const mdpo_perception_subsystem* mdpo_controller::mdpo_perception(void) const {
   return static_cast<const mdpo_perception_subsystem*>(
->>>>>>> 23713495
       dpo_controller::perception());
 } /* perception() */
 
