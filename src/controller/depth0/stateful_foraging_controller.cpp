--- conflicted
+++ resolved
@@ -136,6 +136,11 @@
   ER_NOM("stateful_foraging controller initialization finished");
 } /* Init() */
 
+void stateful_foraging_controller::Reset(void) {
+  stateless_foraging_controller::Reset();
+  m_perception->reset();
+} /* Reset() */
+
 void stateful_foraging_controller::tasking_init(
     const struct params::fsm_params* fsm_params,
     const ta::executive_params* exec_params) {
@@ -154,16 +159,8 @@
   auto graph = std::make_shared<ta::task_decomposition_graph>(server_ref());
   graph->set_root(generalist);
 
-<<<<<<< HEAD
-void stateful_foraging_controller::Reset(void) {
-  stateless_foraging_controller::Reset();
-  m_perception->Reset();
-} /* Reset() */
-
-=======
   m_executive = rcppsw::make_unique<ta::polled_executive>(server_ref(), graph);
 } /* tasking_init() */
->>>>>>> 25ff1101
 
 FSM_WRAPPER_DEFINE_PTR(transport_goal_type,
                        stateful_foraging_controller,
