/**
 * @file stateful_controller.cpp
 *
 * @copyright 2018 John Harwell, All rights reserved.
 *
 * This file is part of FORDYCA.
 *
 * FORDYCA is free software: you can redistribute it and/or modify it under the
 * terms of the GNU General Public License as published by the Free Software
 * Foundation, either version 3 of the License, or (at your option) any later
 * version.
 *
 * FORDYCA is distributed in the hope that it will be useful, but WITHOUT ANY
 * WARRANTY; without even the implied warranty of MERCHANTABILITY or FITNESS FOR
 * A PARTICULAR PURPOSE.  See the GNU General Public License for more details.
 *
 * You should have received a copy of the GNU General Public License along with
 * FORDYCA.  If not, see <http://www.gnu.org/licenses/
 */

/*******************************************************************************
 * Includes
 ******************************************************************************/
#include "fordyca/controller/depth0/stateful_controller.hpp"
#include <fstream>

#include "fordyca/controller/actuation_subsystem.hpp"
#include "fordyca/controller/base_perception_subsystem.hpp"
#include "fordyca/controller/block_selection_matrix.hpp"
#include "fordyca/controller/depth0/sensing_subsystem.hpp"
#include "fordyca/controller/saa_subsystem.hpp"
#include "fordyca/params/depth0/stateful_controller_repository.hpp"
#include "fordyca/params/sensing_params.hpp"
#include "fordyca/params/block_selection_matrix_params.hpp"
<<<<<<< HEAD

#include "rcppsw/task_allocation/bi_tdgraph_executive.hpp"
=======
#include "fordyca/fsm/depth0/stateful_fsm.hpp"
>>>>>>> a53a6e28

/*******************************************************************************
 * Namespaces
 ******************************************************************************/
NS_START(fordyca, controller, depth0);
namespace ta = rcppsw::task_allocation;

/*******************************************************************************
 * Constructors/Destructor
 ******************************************************************************/
stateful_controller::stateful_controller(void)
    : stateless_controller(),
      ER_CLIENT_INIT("fordyca.controller.depth0.stateful"),
      m_light_loc(),
      m_block_sel_matrix(),
      m_perception(),
      m_fsm() {}

stateful_controller::~stateful_controller(void) = default;

/*******************************************************************************
 * Member Functions
 ******************************************************************************/

void stateful_controller::block_sel_matrix(
    std::unique_ptr<block_selection_matrix> m) {
  m_block_sel_matrix = std::move(m);
}
void stateful_controller::perception(
    std::unique_ptr<base_perception_subsystem> perception) {
  m_perception = std::move(perception);
}

__rcsw_pure const representation::line_of_sight* stateful_controller::los(
    void) const {
  return stateful_sensors()->los();
}
void stateful_controller::los(
    std::unique_ptr<representation::line_of_sight>& new_los) {
  stateful_sensors()->los(new_los);
}

__rcsw_pure const depth0::sensing_subsystem* stateful_controller::stateful_sensors(
    void) const {
  return static_cast<const depth0::sensing_subsystem*>(
      saa_subsystem()->sensing().get());
}

__rcsw_pure depth0::sensing_subsystem* stateful_controller::stateful_sensors(
    void) {
  return static_cast<depth0::sensing_subsystem*>(
      saa_subsystem()->sensing().get());
}

void stateful_controller::ControlStep(void) {
  ndc_pusht();
  /*
   * Update the robot's model of the world with the current line-of-sight, and
   * update the relevance of information within it. Then, you can run the main
   * FSM loop.
   */
  m_perception->update(stateful_sensors()->los());

  saa_subsystem()->actuation()->block_carry_throttle(is_carrying_block());
  saa_subsystem()->actuation()->throttling_update(stateful_sensors()->tick());
  m_fsm->run();
  ndc_pop();
} /* ControlStep() */

void stateful_controller::Init(ticpp::Element& node) {
  /*
   * Note that we do not call \ref stateless_controller::Init()--there
   * is nothing in there that we need.
   */
  base_controller::Init(node);

  ndc_push();
  ER_INFO("Initializing...");

  /* parse and validate parameters */
  params::depth0::stateful_controller_repository param_repo;
  param_repo.parse_all(node);

  if (!param_repo.validate_all()) {
    ER_FATAL_SENTINEL("Not all parameters were validated");
    std::exit(EXIT_FAILURE);
  }

  /* initialize subsystems and perception */
  m_perception = rcppsw::make_unique<base_perception_subsystem>(
      param_repo.parse_results<params::perception_params>(), GetId());

  saa_subsystem()->sensing(std::make_shared<depth0::sensing_subsystem>(
      param_repo.parse_results<struct params::sensing_params>(),
      &saa_subsystem()->sensing()->sensor_list()));

  auto* block_mat = param_repo.parse_results<params::block_selection_matrix_params>();
  m_block_sel_matrix = rcppsw::make_unique<block_selection_matrix>(block_mat);
<<<<<<< HEAD
=======

  m_fsm = rcppsw::make_unique<fsm::depth0::stateful_fsm>(
      m_block_sel_matrix.get(),
      base_controller::saa_subsystem(),
      m_perception->map());
>>>>>>> a53a6e28

  /* initialize tasking */
  ER_INFO("Initialization finished");
  ndc_pop();
} /* Init() */

void stateful_controller::Reset(void) {
  stateless_controller::Reset();
  m_perception->reset();
} /* Reset() */

FSM_WRAPPER_DEFINE_PTR(transport_goal_type,
                   stateful_controller,
                   block_transport_goal,
                   m_fsm);

FSM_WRAPPER_DEFINE_PTR(acquisition_goal_type,
                   stateful_controller,
                   acquisition_goal,
                   m_fsm);

FSM_WRAPPER_DEFINE_PTR(bool, stateful_controller, goal_acquired, m_fsm);

/*******************************************************************************
 * World Model Metrics
 ******************************************************************************/
uint stateful_controller::cell_state_inaccuracies(uint state) const {
  return m_perception->cell_state_inaccuracies(state);
} /* cell_state_inaccuracies() */

double stateful_controller::known_percentage(void) const {
  return m_perception->known_percentage();
} /* known_percentage() */

double stateful_controller::unknown_percentage(void) const {
  return m_perception->unknown_percentage();
} /* unknown_percentage() */

using namespace argos; // NOLINT
#pragma clang diagnostic push
#pragma clang diagnostic ignored "-Wmissing-variable-declarations"
#pragma clang diagnostic ignored "-Wmissing-prototypes"
#pragma clang diagnostic ignored "-Wglobal-constructors"
REGISTER_CONTROLLER(stateful_controller, "stateful_controller");
#pragma clang diagnostic pop

NS_END(depth0, controller, fordyca);<|MERGE_RESOLUTION|>--- conflicted
+++ resolved
@@ -32,12 +32,7 @@
 #include "fordyca/params/depth0/stateful_controller_repository.hpp"
 #include "fordyca/params/sensing_params.hpp"
 #include "fordyca/params/block_selection_matrix_params.hpp"
-<<<<<<< HEAD
-
-#include "rcppsw/task_allocation/bi_tdgraph_executive.hpp"
-=======
 #include "fordyca/fsm/depth0/stateful_fsm.hpp"
->>>>>>> a53a6e28
 
 /*******************************************************************************
  * Namespaces
@@ -66,6 +61,7 @@
     std::unique_ptr<block_selection_matrix> m) {
   m_block_sel_matrix = std::move(m);
 }
+
 void stateful_controller::perception(
     std::unique_ptr<base_perception_subsystem> perception) {
   m_perception = std::move(perception);
@@ -136,16 +132,13 @@
 
   auto* block_mat = param_repo.parse_results<params::block_selection_matrix_params>();
   m_block_sel_matrix = rcppsw::make_unique<block_selection_matrix>(block_mat);
-<<<<<<< HEAD
-=======
 
   m_fsm = rcppsw::make_unique<fsm::depth0::stateful_fsm>(
       m_block_sel_matrix.get(),
       base_controller::saa_subsystem(),
       m_perception->map());
->>>>>>> a53a6e28
 
-  /* initialize tasking */
+  
   ER_INFO("Initialization finished");
   ndc_pop();
 } /* Init() */
