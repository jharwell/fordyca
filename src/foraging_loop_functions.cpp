/**
 * @file foraging_loop_functions.cpp
 *
 * @copyright 2017 John Harwell, All rights reserved.
 *
 * This file is part of FORDYCA.
 *
 * FORDYCA is free software: you can redistribute it and/or modify it under the
 * terms of the GNU General Public License as published by the Free Software
 * Foundation, either version 3 of the License, or (at your option) any later
 * version.
 *
 * FORDYCA is distributed in the hope that it will be useful, but WITHOUT ANY
 * WARRANTY; without even the implied warranty of MERCHANTABILITY or FITNESS FOR
 * A PARTICULAR PURPOSE.  See the GNU General Public License for more details.
 *
 * You should have received a copy of the GNU General Public License along with
 * FORDYCA.  If not, see <http://www.gnu.org/licenses/
 */

/*******************************************************************************
 * Includes
 ******************************************************************************/
#include <limits>
#include <argos3/core/simulator/simulator.h>
#include <argos3/core/utility/configuration/argos_configuration.h>
#include <argos3/plugins/robots/foot-bot/simulator/footbot_entity.h>
#include "fordyca/support/foraging_loop_functions.hpp"
#include "fordyca/controller/foraging_controller.hpp"
#include "fordyca/params/block_param_parser.hpp"
#include "fordyca/params/logging_param_parser.hpp"

/*******************************************************************************
 * Namespaces
 ******************************************************************************/
NS_START(fordyca, support);

/*******************************************************************************
 * Constructors/Destructor
 ******************************************************************************/
foraging_loop_functions::foraging_loop_functions(void) :
    m_arena_x(-4.7, 4.7),
    m_arena_y(-1.7, 1.7),
    m_nest_x(-3.5, -2.5),
    m_nest_y(-0.5, 0.5),
    m_floor(NULL),
    m_collector(),
    m_logging_params(),
    m_block_params(),
    m_param_manager(),
    m_distributor(),
    m_blocks() {}

/*******************************************************************************
 * Member Functions
 ******************************************************************************/
void foraging_loop_functions::Init(argos::TConfigurationNode& node) {
  /* parse all environment parameters */
  m_param_manager.add_category("blocks", new params::block_param_parser());
  m_param_manager.add_category("logging", new params::logging_param_parser());
  m_param_manager.parse_all(node);
  m_logging_params.reset(static_cast<const struct logging_params*>(
      m_param_manager.get_params("logging")));

  m_param_manager.logging_init(std::make_shared<rcppsw::common::er_server>("loop-functions-init.txt"));
  m_param_manager.show_all();
  m_floor = &GetSpace().GetFloorEntity();

  /* distribute blocks in arena */
  m_block_params.reset(static_cast<const struct block_params*>(
      m_param_manager.get_params("blocks")));
  m_blocks = std::make_shared<std::vector<argos::CVector2>>(m_block_params->n_blocks);
  m_distributor.reset(new support::block_distributor(m_arena_x,
                                                     m_arena_y,
                                                     m_nest_x,
                                                     m_nest_y,
                                                     m_block_params,
                                                     m_blocks));

  m_distributor->distribute_blocks();

  /* initialize stat collecting */
  m_collector.reset(m_logging_params->sim_stats);
}


void foraging_loop_functions::Reset() {
  m_collector.reset(m_logging_params->sim_stats);
  m_distributor->distribute_blocks();
}

void foraging_loop_functions::Destroy() {
  m_collector.finalize();
}

argos::CColor foraging_loop_functions::GetFloorColor(const argos::CVector2& plane_pos) {
  if (m_nest_x.WithinMinBoundIncludedMaxBoundIncluded(plane_pos.GetX()) &&
      m_nest_y.WithinMinBoundIncludedMaxBoundIncluded(plane_pos.GetY())) {
    return argos::CColor::GRAY50;
  }
  for (size_t i = 0; i < m_blocks->size(); ++i) {
    if ((plane_pos - m_blocks->at(i)).SquareLength() < m_block_params->square_radius) {
      return argos::CColor::BLACK;
    }
  }
  return argos::CColor::WHITE;
} /* GetFloorColor() */

void foraging_loop_functions::PreStep() {
  int i = 0;

  argos::CSpace::TMapPerType& footbots = GetSpace().GetEntitiesByType("foot-bot");

  for (argos::CSpace::TMapPerType::iterator it = footbots.begin();
       it != footbots.end();
       ++it) {
    argos::CFootBotEntity& cFootBot = *argos::any_cast<argos::CFootBotEntity*>(it->second);
    controller::foraging_controller& controller = dynamic_cast<controller::foraging_controller&>(cFootBot.GetControllableEntity().GetController());
    argos::CVector2 pos;
    pos.Set(cFootBot.GetEmbodiedEntity().GetOriginAnchor().Position.GetX(),
             cFootBot.GetEmbodiedEntity().GetOriginAnchor().Position.GetY());

    /* collect all stats from this robot */
    m_collector.collect_from_robot(controller);
    /* Get the position of the foot-bot on the ground as a CVector2 */
    pos.Set(cFootBot.GetEmbodiedEntity().GetOriginAnchor().Position.GetX(),
             cFootBot.GetEmbodiedEntity().GetOriginAnchor().Position.GetY());
    if (controller.is_carrying_block()) {
      /* Check whether the foot-bot is in the nest */
      if (controller.in_nest()) {
        /*
         * Place a new block item on the ground (must be before the actual drop
         * because the block index goes to -1 after that).
         */
        m_distributor->distribute_block(controller.block_idx());
        controller.drop_block_in_nest();

        /* The floor texture must be updated */
        m_floor->SetChanged();
      }
    } else { /* The foot-bot has no block item */
<<<<<<< HEAD
      if (!controller.in_nest()) {
=======
      if (!(m_nest_x.WithinMinBoundIncludedMaxBoundIncluded(pos.GetX()) &&
            m_nest_y.WithinMinBoundIncludedMaxBoundIncluded(pos.GetY()))) {
>>>>>>> 09d00554
        /* Check whether the foot-bot is on a block item */
        for (size_t i = 0; i < m_blocks->size(); ++i) {
          if ((pos - m_blocks->at(i)).SquareLength() < m_block_params->square_radius) {
            /* If so, we move that item out of sight */
            m_blocks->at(i).Set(100.0f, 100.f);
            controller.pickup_block(i);

            /* The floor texture must be updated */
            m_floor->SetChanged();
            controller.publish_event(controller::foraging_controller::BLOCK_FOUND);
            break;
          }
        } /* for(i..) */
      }
    }
    ++i;
  } /* for(it..) */
  m_collector.store(GetSpace().GetSimulationClock());
}
using namespace argos;
REGISTER_LOOP_FUNCTIONS(foraging_loop_functions, "foraging_loop_functions")

NS_END(support, fordyca);<|MERGE_RESOLUTION|>--- conflicted
+++ resolved
@@ -59,6 +59,7 @@
   m_param_manager.add_category("blocks", new params::block_param_parser());
   m_param_manager.add_category("logging", new params::logging_param_parser());
   m_param_manager.parse_all(node);
+
   m_logging_params.reset(static_cast<const struct logging_params*>(
       m_param_manager.get_params("logging")));
 
@@ -116,40 +117,40 @@
        ++it) {
     argos::CFootBotEntity& cFootBot = *argos::any_cast<argos::CFootBotEntity*>(it->second);
     controller::foraging_controller& controller = dynamic_cast<controller::foraging_controller&>(cFootBot.GetControllableEntity().GetController());
-    argos::CVector2 pos;
-    pos.Set(cFootBot.GetEmbodiedEntity().GetOriginAnchor().Position.GetX(),
-             cFootBot.GetEmbodiedEntity().GetOriginAnchor().Position.GetY());
 
     /* collect all stats from this robot */
     m_collector.collect_from_robot(controller);
     /* Get the position of the foot-bot on the ground as a CVector2 */
+    argos::CVector2 pos;
     pos.Set(cFootBot.GetEmbodiedEntity().GetOriginAnchor().Position.GetX(),
              cFootBot.GetEmbodiedEntity().GetOriginAnchor().Position.GetY());
-    if (controller.is_carrying_block()) {
+    if (controller.carrying_block()) {
+      /* TODO: possibly change this to be autonomous, rather than just
+       * informing the robot... */
       /* Check whether the foot-bot is in the nest */
-      if (controller.in_nest()) {
+      if (m_nest_x.WithinMinBoundIncludedMaxBoundIncluded(pos.GetX()) &&
+         m_nest_y.WithinMinBoundIncludedMaxBoundIncluded(pos.GetY())) {
+        controller.publish_event(controller::foraging_controller::ENTERED_NEST);
+
         /*
          * Place a new block item on the ground (must be before the actual drop
          * because the block index goes to -1 after that).
          */
         m_distributor->distribute_block(controller.block_idx());
+        /* Drop the block item */
         controller.drop_block_in_nest();
 
         /* The floor texture must be updated */
         m_floor->SetChanged();
       }
     } else { /* The foot-bot has no block item */
-<<<<<<< HEAD
-      if (!controller.in_nest()) {
-=======
       if (!(m_nest_x.WithinMinBoundIncludedMaxBoundIncluded(pos.GetX()) &&
             m_nest_y.WithinMinBoundIncludedMaxBoundIncluded(pos.GetY()))) {
->>>>>>> 09d00554
         /* Check whether the foot-bot is on a block item */
         for (size_t i = 0; i < m_blocks->size(); ++i) {
           if ((pos - m_blocks->at(i)).SquareLength() < m_block_params->square_radius) {
             /* If so, we move that item out of sight */
-            m_blocks->at(i).Set(100.0f, 100.f);
+              m_blocks->at(i).Set(100.0f, 100.f);
             controller.pickup_block(i);
 
             /* The floor texture must be updated */
