--- conflicted
+++ resolved
@@ -38,17 +38,6 @@
  * Constructors/Destructor
  ******************************************************************************/
 base_cache::base_cache(const params& p)
-<<<<<<< HEAD
-    : multicell_entity(rmath::vector2d(p.dimension, p.dimension),
-                       rcppsw::utils::color::kGRAY40),
-      immovable_cell_entity(p.center, p.resolution),
-      mc_resolution(p.resolution),
-      m_blocks(p.blocks) {
-  if (-1 == p.id) {
-    this->id(m_next_id++);
-  } else {
-    this->id(p.id);
-=======
     : unicell_immovable_entity(rmath::vector2d(p.dimension.v(), p.dimension.v()),
                                p.center,
                                p.resolution),
@@ -59,7 +48,6 @@
     base_entity::id(m_next_id++);
   } else {
     base_entity::id(p.id);
->>>>>>> 23713495
   }
 }
 
@@ -71,13 +59,8 @@
 } /* block_remove() */
 
 std::unique_ptr<base_cache> base_cache::clone(void) const {
-<<<<<<< HEAD
-  return rcppsw::make_unique<base_cache>(
-      params{xsize(), mc_resolution, real_loc(), blocks(), id()});
-=======
   return std::make_unique<base_cache>(params{
       rtypes::spatial_dist(xdimr()), mc_resolution, rloc(), blocks(), id()});
->>>>>>> 23713495
 } /* clone() */
 
 NS_END(fordyca, repr);