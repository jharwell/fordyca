/**
 * @file nest.cpp
 *
 * @copyright 2018 John Harwell, All rights reserved.
 *
 * This file is part of FORDYCA.
 *
 * FORDYCA is free software: you can redistribute it and/or modify it under the
 * terms of the GNU General Public License as published by the Free Software
 * Foundation, either version 3 of the License, or (at your option) any later
 * version.
 *
 * FORDYCA is distributed in the hope that it will be useful, but WITHOUT ANY
 * WARRANTY; without even the implied warranty of MERCHANTABILITY or FITNESS FOR
 * A PARTICULAR PURPOSE.  See the GNU General Public License for more details.
 *
 * You should have received a copy of the GNU General Public License along with
 * FORDYCA.  If not, see <http://www.gnu.org/licenses/
 */

/*******************************************************************************
 * Includes
 ******************************************************************************/
#include "fordyca/repr/nest.hpp"

/*******************************************************************************
 * Namespaces
 ******************************************************************************/
NS_START(fordyca, repr);

/*******************************************************************************
 * Constructors/Destructors
 ******************************************************************************/
nest::nest(const rmath::vector2d& dim,
           const rmath::vector2d& loc,
<<<<<<< HEAD
           double resolution,
           const rutils::color& light_color)
    : multicell_entity(dim, rcppsw::utils::color::kGRAY70),
      immovable_cell_entity(loc, resolution),
=======
           rtypes::discretize_ratio resolution,
           const rutils::color& light_color)
    : unicell_immovable_entity(dim, loc, resolution),
      colored_entity(rcppsw::utils::color::kGRAY70),
>>>>>>> 23713495
      m_lights(init_lights(light_color)) {}

/*******************************************************************************
 * Member Functions
 ******************************************************************************/
nest::light_list nest::init_lights(const rutils::color& color) const {
  if (std::fabs(dims().x() - dims().y()) <=
      std::numeric_limits<double>::epsilon()) {
    return init_square(color);
  } else {
    return init_rect(color);
  }
} /* init_lights() */

nest::light_list nest::init_square(const rutils::color& color) const {
<<<<<<< HEAD
  argos::CVector3 loc(real_loc().x(), real_loc().y(), 5.0);
  return light_list{
    new argos::CLightEntity("nest_light0",
                            loc,
                            argos::CColor(color.red(),
                                          color.green(),
                                          color.blue()),
                            100.0)};
=======
  argos::CVector3 loc(rloc().x(), rloc().y(), 5.0);
  return light_list{new argos::CLightEntity(
      "nest_light0",
      loc,
      argos::CColor(color.red(), color.green(), color.blue()),
      100.0)};
>>>>>>> 23713495
} /* init_square() */

nest::light_list nest::init_rect(const rutils::color& color) const {
  light_list ret;
  argos::CVector3 loc1, loc2, loc3;

  if (xdimr() > ydimr()) {
    loc1.Set(rloc().x() - xdimr() * 0.25, rloc().y(), 5.0);
    loc2.Set(rloc().x(), rloc().y(), 5.0);
    loc3.Set(rloc().x() + xdimr() * 0.25, rloc().y(), 5.0);
  } else {
    loc1.Set(rloc().x(), rloc().y() - ydimr() * 0.25, 5.0);
    loc2.Set(rloc().x(), rloc().y(), 5.0);
    loc3.Set(rloc().x(), rloc().y() + ydimr() * 0.25, 5.0);
  }

<<<<<<< HEAD
  return {
      new argos::CLightEntity("nest_light0",
                              loc1,
                              argos::CColor(color.red(),
                                            color.green(),
                                            color.blue()),
                              100.0),
      new argos::CLightEntity("nest_light1",
                              loc2,
                              argos::CColor(color.red(),
                                            color.green(),
                                            color.blue()),
                              100.0),
      new argos::CLightEntity("nest_light2",
                              loc3,
                              argos::CColor(color.red(),
                                            color.green(),
                                            color.blue()),
                              100.0)
          };
=======
  return {new argos::CLightEntity(
              "nest_light0",
              loc1,
              argos::CColor(color.red(), color.green(), color.blue()),
              100.0),
          new argos::CLightEntity(
              "nest_light1",
              loc2,
              argos::CColor(color.red(), color.green(), color.blue()),
              100.0),
          new argos::CLightEntity(
              "nest_light2",
              loc3,
              argos::CColor(color.red(), color.green(), color.blue()),
              100.0)};
>>>>>>> 23713495
} /* init_rect() */

NS_END(repr, fordyca);<|MERGE_RESOLUTION|>--- conflicted
+++ resolved
@@ -33,17 +33,10 @@
  ******************************************************************************/
 nest::nest(const rmath::vector2d& dim,
            const rmath::vector2d& loc,
-<<<<<<< HEAD
-           double resolution,
-           const rutils::color& light_color)
-    : multicell_entity(dim, rcppsw::utils::color::kGRAY70),
-      immovable_cell_entity(loc, resolution),
-=======
            rtypes::discretize_ratio resolution,
            const rutils::color& light_color)
     : unicell_immovable_entity(dim, loc, resolution),
       colored_entity(rcppsw::utils::color::kGRAY70),
->>>>>>> 23713495
       m_lights(init_lights(light_color)) {}
 
 /*******************************************************************************
@@ -59,23 +52,12 @@
 } /* init_lights() */
 
 nest::light_list nest::init_square(const rutils::color& color) const {
-<<<<<<< HEAD
-  argos::CVector3 loc(real_loc().x(), real_loc().y(), 5.0);
-  return light_list{
-    new argos::CLightEntity("nest_light0",
-                            loc,
-                            argos::CColor(color.red(),
-                                          color.green(),
-                                          color.blue()),
-                            100.0)};
-=======
   argos::CVector3 loc(rloc().x(), rloc().y(), 5.0);
   return light_list{new argos::CLightEntity(
       "nest_light0",
       loc,
       argos::CColor(color.red(), color.green(), color.blue()),
       100.0)};
->>>>>>> 23713495
 } /* init_square() */
 
 nest::light_list nest::init_rect(const rutils::color& color) const {
@@ -92,28 +74,6 @@
     loc3.Set(rloc().x(), rloc().y() + ydimr() * 0.25, 5.0);
   }
 
-<<<<<<< HEAD
-  return {
-      new argos::CLightEntity("nest_light0",
-                              loc1,
-                              argos::CColor(color.red(),
-                                            color.green(),
-                                            color.blue()),
-                              100.0),
-      new argos::CLightEntity("nest_light1",
-                              loc2,
-                              argos::CColor(color.red(),
-                                            color.green(),
-                                            color.blue()),
-                              100.0),
-      new argos::CLightEntity("nest_light2",
-                              loc3,
-                              argos::CColor(color.red(),
-                                            color.green(),
-                                            color.blue()),
-                              100.0)
-          };
-=======
   return {new argos::CLightEntity(
               "nest_light0",
               loc1,
@@ -129,7 +89,6 @@
               loc3,
               argos::CColor(color.red(), color.green(), color.blue()),
               100.0)};
->>>>>>> 23713495
 } /* init_rect() */
 
 NS_END(repr, fordyca);