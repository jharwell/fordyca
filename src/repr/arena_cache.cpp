/**
 * @file arena_cache.cpp
 *
 * @copyright 2017 John Harwell, All rights reserved.
 *
 * This file is part of FORDYCA.
 *
 * FORDYCA is free software: you can redistribute it and/or modify it under the
 * terms of the GNU General Public License as published by the Free Software
 * Foundation, either version 3 of the License, or (at your option) any later
 * version.
 *
 * FORDYCA is distributed in the hope that it will be useful, but WITHOUT ANY
 * WARRANTY; without even the implied warranty of MERCHANTABILITY or FITNESS FOR
 * A PARTICULAR PURPOSE.  See the GNU General Public License for more details.
 *
 * You should have received a copy of the GNU General Public License along with
 * FORDYCA.  If not, see <http://www.gnu.org/licenses/
 */

/*******************************************************************************
 * Includes
 ******************************************************************************/
#include "fordyca/repr/arena_cache.hpp"

/*******************************************************************************
 * Namespaces
 ******************************************************************************/
NS_START(fordyca, repr);

/*******************************************************************************
 * Constructors/Destructor
 ******************************************************************************/
arena_cache::arena_cache(const base_cache::params& p,
                         const rutils::color& light_color)
    : base_cache(p),
<<<<<<< HEAD
      m_light(new argos::CLightEntity("cache_light" + std::to_string(id()),
                                      argos::CVector3(real_loc().x(),
                                                      real_loc().y(),
                                                      0.0),
                                      argos::CColor(light_color.red(),
                                                    light_color.green(),
                                                    light_color.blue()),
                                      1.0)) {}
=======
      m_light(
          new argos::CLightEntity("cache_light" + std::to_string(id()),
                                  argos::CVector3(rloc().x(), rloc().y(), 0.0),
                                  argos::CColor(light_color.red(),
                                                light_color.green(),
                                                light_color.blue()),
                                  1.0)) {}
>>>>>>> 23713495

/*******************************************************************************
 * Member Functions
 ******************************************************************************/
void arena_cache::reset_metrics(void) {
  m_block_pickups = 0;
  m_block_drops = 0;
  m_penalty_count = rtypes::timestep(0);
} /* reset_metrics() */

NS_END(fordyca, repr);<|MERGE_RESOLUTION|>--- conflicted
+++ resolved
@@ -34,16 +34,6 @@
 arena_cache::arena_cache(const base_cache::params& p,
                          const rutils::color& light_color)
     : base_cache(p),
-<<<<<<< HEAD
-      m_light(new argos::CLightEntity("cache_light" + std::to_string(id()),
-                                      argos::CVector3(real_loc().x(),
-                                                      real_loc().y(),
-                                                      0.0),
-                                      argos::CColor(light_color.red(),
-                                                    light_color.green(),
-                                                    light_color.blue()),
-                                      1.0)) {}
-=======
       m_light(
           new argos::CLightEntity("cache_light" + std::to_string(id()),
                                   argos::CVector3(rloc().x(), rloc().y(), 0.0),
@@ -51,7 +41,6 @@
                                                 light_color.green(),
                                                 light_color.blue()),
                                   1.0)) {}
->>>>>>> 23713495
 
 /*******************************************************************************
  * Member Functions
