/**
 * @file depth2_metrics_aggregator.cpp
 *
 * @copyright 2018 John Harwell, All rights reserved.
 *
 * This file is part of FORDYCA.
 *
 * FORDYCA is free software: you can redistribute it and/or modify it under the
 * terms of the GNU General Public License as published by the Free Software
 * Foundation, either version 3 of the License, or (at your option) any later
 * version.
 *
 * FORDYCA is distributed in the hope that it will be useful, but WITHOUT ANY
 * WARRANTY; without even the implied warranty of MERCHANTABILITY or FITNESS FOR
 * A PARTICULAR PURPOSE.  See the GNU General Public License for more details.
 *
 * You should have received a copy of the GNU General Public License along with
 * FORDYCA.  If not, see <http://www.gnu.org/licenses/
 */

/*******************************************************************************
 * Includes
 ******************************************************************************/
#include "fordyca/support/depth2/depth2_metrics_aggregator.hpp"
#include <vector>

#include "fordyca/params/metrics_params.hpp"
#include "rcppsw/metrics/tasks/bi_tab_metrics.hpp"
#include "rcppsw/metrics/tasks/bi_tab_metrics_collector.hpp"
#include "rcppsw/metrics/tasks/execution_metrics.hpp"
#include "rcppsw/metrics/tasks/execution_metrics_collector.hpp"
#include "rcppsw/task_allocation/bi_tab.hpp"
#include "rcppsw/task_allocation/bi_tdgraph_executive.hpp"

#include "fordyca/controller/depth2/greedy_recpart_controller.hpp"
#include "fordyca/tasks/depth0/foraging_task.hpp"
#include "fordyca/tasks/depth1/foraging_task.hpp"
#include "fordyca/tasks/depth2/foraging_task.hpp"
<<<<<<< HEAD
#include "rcppsw/metrics/tasks/distribution_metrics_collector.hpp"
=======
#include "rcppsw/metrics/tasks/bi_tdgraph_metrics_collector.hpp"
>>>>>>> a53a6e28

/*******************************************************************************
 * Namespaces
 ******************************************************************************/
NS_START(fordyca, support, depth2);
using acquisition_goal_type = metrics::fsm::goal_acquisition_metrics::goal_type;
using task0 = tasks::depth0::foraging_task;
using task1 = tasks::depth1::foraging_task;
using task2 = tasks::depth2::foraging_task;

/*******************************************************************************
 * Constructors/Destructors
 ******************************************************************************/
depth2_metrics_aggregator::depth2_metrics_aggregator(
    const struct params::metrics_params* params,
    const std::string& output_root)
    : depth1_metrics_aggregator(params, output_root),
      ER_CLIENT_INIT("fordyca.support.depth2.metrics_aggregator") {
  register_collector<rcppsw::metrics::tasks::bi_tab_metrics_collector>(
      "tasks::tab::harvester",
<<<<<<< HEAD
      metrics_path() + "/" + params->task_tab_collector_fname,
      params->collect_interval);
  register_collector<rcppsw::metrics::tasks::bi_tab_metrics_collector>(
      "tasks::tab::collector",
      metrics_path() + "/" + params->task_tab_harvester_fname,
=======
      metrics_path() + "/" + params->task_collector_tab_fname,
      params->collect_interval);
  register_collector<rcppsw::metrics::tasks::bi_tab_metrics_collector>(
      "tasks::tab::collector",
      metrics_path() + "/" + params->task_harvester_tab_fname,
>>>>>>> a53a6e28
      params->collect_interval);
  register_collector<rcppsw::metrics::tasks::execution_metrics_collector>(
      "tasks::execution::" + std::string(task2::kCacheStarterName),
      metrics_path() + "/" + params->task_execution_cache_starter_fname,
      params->collect_interval);
  register_collector<rcppsw::metrics::tasks::execution_metrics_collector>(
      "tasks::execution::" + std::string(task2::kCacheFinisherName),
      metrics_path() + "/" + params->task_execution_cache_finisher_fname,
      params->collect_interval);
  register_collector<rcppsw::metrics::tasks::execution_metrics_collector>(
      "tasks::execution::" + std::string(task2::kCacheTransfererName),
      metrics_path() + "/" + params->task_execution_cache_transferer_fname,
      params->collect_interval);
  register_collector<rcppsw::metrics::tasks::execution_metrics_collector>(
      "tasks::execution::" + std::string(task2::kCacheCollectorName),
      metrics_path() + "/" + params->task_execution_cache_collector_fname,
      params->collect_interval);

  /*
   * Overwrite depth1; we have a deeper decomposition now
   */
<<<<<<< HEAD
  register_collector<rcppsw::metrics::tasks::distribution_metrics_collector>(
=======
  register_collector<rcppsw::metrics::tasks::bi_tdgraph_metrics_collector>(
>>>>>>> a53a6e28
      "tasks::distribution",
      metrics_path() + "/" + params->task_distribution_fname,
      params->collect_interval,
      2);
  reset_all();
}

/*******************************************************************************
 * Member Functions
 ******************************************************************************/
void depth2_metrics_aggregator::task_alloc_cb(
    const ta::polled_task* const task,
    const ta::bi_tab* const tab) {

  if (task0::kGeneralistName == tab->root()->name()) {
    collect("tasks::tab::generalist", *tab);
  } else if (task1::kHarvesterName == tab->root()->name()) {
    collect("tasks::tab::harvester", *tab);
  } else if (task1::kCollectorName == tab->root()->name()) {
    collect("tasks::tab::collector", *tab);
  } else {
    ER_FATAL_SENTINEL("Bad task name '%s'", task->name().c_str());
  }
} /* task_alloc_cb() */

void depth2_metrics_aggregator::task_finish_or_abort_cb(
    const ta::polled_task* const task) {
  collect("tasks::execution::" + task->name(),
          dynamic_cast<const rcppsw::metrics::tasks::execution_metrics&>(*task));
} /* task_finish_or_abort_cb() */

NS_END(depth2, support, fordyca);<|MERGE_RESOLUTION|>--- conflicted
+++ resolved
@@ -36,11 +36,7 @@
 #include "fordyca/tasks/depth0/foraging_task.hpp"
 #include "fordyca/tasks/depth1/foraging_task.hpp"
 #include "fordyca/tasks/depth2/foraging_task.hpp"
-<<<<<<< HEAD
-#include "rcppsw/metrics/tasks/distribution_metrics_collector.hpp"
-=======
 #include "rcppsw/metrics/tasks/bi_tdgraph_metrics_collector.hpp"
->>>>>>> a53a6e28
 
 /*******************************************************************************
  * Namespaces
@@ -61,19 +57,11 @@
       ER_CLIENT_INIT("fordyca.support.depth2.metrics_aggregator") {
   register_collector<rcppsw::metrics::tasks::bi_tab_metrics_collector>(
       "tasks::tab::harvester",
-<<<<<<< HEAD
-      metrics_path() + "/" + params->task_tab_collector_fname,
-      params->collect_interval);
-  register_collector<rcppsw::metrics::tasks::bi_tab_metrics_collector>(
-      "tasks::tab::collector",
-      metrics_path() + "/" + params->task_tab_harvester_fname,
-=======
       metrics_path() + "/" + params->task_collector_tab_fname,
       params->collect_interval);
   register_collector<rcppsw::metrics::tasks::bi_tab_metrics_collector>(
       "tasks::tab::collector",
       metrics_path() + "/" + params->task_harvester_tab_fname,
->>>>>>> a53a6e28
       params->collect_interval);
   register_collector<rcppsw::metrics::tasks::execution_metrics_collector>(
       "tasks::execution::" + std::string(task2::kCacheStarterName),
@@ -95,11 +83,7 @@
   /*
    * Overwrite depth1; we have a deeper decomposition now
    */
-<<<<<<< HEAD
-  register_collector<rcppsw::metrics::tasks::distribution_metrics_collector>(
-=======
   register_collector<rcppsw::metrics::tasks::bi_tdgraph_metrics_collector>(
->>>>>>> a53a6e28
       "tasks::distribution",
       metrics_path() + "/" + params->task_distribution_fname,
       params->collect_interval,
