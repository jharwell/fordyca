--- conflicted
+++ resolved
@@ -83,19 +83,6 @@
 
       : lf(lf_in), config_map(cmap) {}
   template <typename T>
-<<<<<<< HEAD
-  void operator()(const T& controller) const {
-    typename robot_arena_interactor<T>::params p{
-      lf->arena_map(),
-          lf->m_metrics_agg.get(),
-          lf->floor(),
-          lf->tv_manager(),
-          lf->m_cache_manager.get(),
-          lf};
-    lf->m_interactor_map->emplace(
-        typeid(controller),
-        robot_arena_interactor<T>(p));
-=======
   RCSW_COLD void operator()(const T& controller) const {
     typename robot_arena_interactor<T>::params p{lf->arena_map(),
                                                  lf->m_metrics_agg.get(),
@@ -105,7 +92,6 @@
                                                  lf};
     lf->m_interactor_map->emplace(typeid(controller),
                                   robot_arena_interactor<T>(p));
->>>>>>> 23713495
     lf->m_metric_extractor_map->emplace(
         typeid(controller),
         robot_metric_extractor<depth2_metrics_aggregator, T>(
