/**
 * @file dynamic_cache_manager.cpp
 *
 * @copyright 2018 John Harwell, All rights reserved.
 *
 * This file is part of FORDYCA.
 *
 * FORDYCA is free software: you can redistribute it and/or modify it under the
 * terms of the GNU General Public License as published by the Free Software
 * Foundation, either version 3 of the License, or (at your option) any later
 * version.
 *
 * FORDYCA is distributed in the hope that it will be useful, but WITHOUT ANY
 * WARRANTY; without even the implied warranty of MERCHANTABILITY or FITNESS FOR
 * A PARTICULAR PURPOSE.  See the GNU General Public License for more details.
 *
 * You should have received a copy of the GNU General Public License along with
 * FORDYCA.  If not, see <http://www.gnu.org/licenses/
 */
/*******************************************************************************
 * Includes
 ******************************************************************************/
#include "fordyca/support/depth2/dynamic_cache_manager.hpp"
#include "fordyca/ds/arena_grid.hpp"
#include "fordyca/events/cell_empty.hpp"
#include "fordyca/events/free_block_drop.hpp"
#include "fordyca/math/utils.hpp"
#include "fordyca/representation/arena_cache.hpp"
#include "fordyca/representation/base_block.hpp"
#include "fordyca/support/depth2/dynamic_cache_creator.hpp"

/*******************************************************************************
 * Namespaces
 ******************************************************************************/
NS_START(fordyca, support, depth2);
using ds::arena_grid;

/*******************************************************************************
 * Constructors/Destructor
 ******************************************************************************/
dynamic_cache_manager::dynamic_cache_manager(
    const struct params::caches::caches_params* params,
    ds::arena_grid* const arena_grid)
    : base_cache_manager(arena_grid),
      ER_CLIENT_INIT("fordyca.support.depth2.dynamic_cache_manager"),
      mc_cache_params(*params) {}

/*******************************************************************************
 * Member Functions
 ******************************************************************************/
<<<<<<< HEAD
std::pair<bool, cache_vector> dynamic_cache_manager::create(
    cache_vector& existing_caches,
    block_vector& blocks) {
  support::depth2::dynamic_cache_creator creator(arena_grid(),
                                                 mc_cache_params.dimension,
                                                 mc_cache_params.dynamic.min_dist,
                                                 mc_cache_params.dynamic.min_blocks);
=======
std::pair<bool, ds::cache_vector> dynamic_cache_manager::create(
    ds::cache_vector& existing_caches,
    ds::block_vector& blocks) {
  support::depth2::dynamic_cache_creator creator(
      arena_grid(),
      mc_cache_params.dimension,
      mc_cache_params.dynamic.min_dist,
      mc_cache_params.dynamic.min_blocks);
>>>>>>> 0e92855a

  /*
   * Only blocks that are not:
   *
   * - Currently carried by a robot
   * - Currently part of a cache
   *
   * are eligible for being part of a dynamically created cache.
   */
  auto pair = calc_blocks_for_creation(existing_caches, blocks);
  if (!pair.first) {
<<<<<<< HEAD
    return std::make_pair(false, cache_vector());
=======
    return std::make_pair(false, ds::cache_vector());
>>>>>>> 0e92855a
  }
  auto created = creator.create_all(existing_caches, pair.second);

  /*
   * Must be after fixing hidden blocks, otherwise the cache host cell will
   * have a block as its entity!
   */
  creator.update_host_cells(created);
  return std::make_pair(!created.empty(), created);
} /* create() */

<<<<<<< HEAD
std::pair<bool, block_vector> dynamic_cache_manager::calc_blocks_for_creation(
    const cache_vector& existing_caches,
    block_vector& blocks) {
=======
std::pair<bool, ds::block_vector> dynamic_cache_manager::calc_blocks_for_creation(
    const ds::cache_vector& existing_caches,
    ds::block_vector& blocks) {
>>>>>>> 0e92855a
  /*
   * Only blocks that are not:
   *
   * - Currently carried by a robot
   * - Currently part of a cache
   *
   * are eligible for being part of a dynamically created cache.
   */
<<<<<<< HEAD
  block_vector to_use;
=======
  ds::block_vector to_use;
>>>>>>> 0e92855a
  std::copy_if(blocks.begin(),
               blocks.end(),
               std::back_inserter(to_use),
               [&](const auto& b) {
                 return std::all_of(existing_caches.begin(),
                                    existing_caches.end(),
                                    [&](const auto& c) {
                                      return !c->contains_block(b);
<<<<<<< HEAD
                                    }) &&  -1 == b->robot_id();
=======
                                    }) &&
                        -1 == b->robot_id();
>>>>>>> 0e92855a
               });

  bool ret = true;
  if (to_use.size() < mc_cache_params.dynamic.min_blocks) {
    /*
     * Cannot use std::accumulate for these, because that doesn't work with
     * C++14/gcc7 when you are accumulating into a different type (e.g. from a
     * set of blocks into an int).
     */
    uint count = 0;
<<<<<<< HEAD
    std::for_each(to_use.begin(),
                  to_use.end(),
                  [&](const auto& b) {
                    count += (b->is_out_of_sight() ||
                              std::any_of(existing_caches.begin(),
                                          existing_caches.end(),
                                          [&](const auto& c) {
                                            return !c->contains_block(b);
                                          }));
                  });
=======
    std::for_each(to_use.begin(), to_use.end(), [&](const auto& b) {
      count +=
          (b->is_out_of_sight() ||
           std::any_of(existing_caches.begin(),
                       existing_caches.end(),
                       [&](const auto& c) { return !c->contains_block(b); }));
    });
>>>>>>> 0e92855a

    std::string accum;
    std::for_each(to_use.begin(), to_use.end(), [&](const auto& b) {
      accum += "b" + std::to_string(b->id()) + "->fb" +
               std::to_string(b->robot_id()) + ",";
    });
    ER_DEBUG("Block carry statuses: [%s]", accum.c_str());

    accum = "";
    std::for_each(to_use.begin(), to_use.end(), [&](const auto& b) {
      accum += "b" + std::to_string(b->id()) + "->(" +
               std::to_string(b->discrete_loc().first) + "," +
               std::to_string(b->discrete_loc().second) + "),";
    });
    ER_DEBUG("Block locations: [%s]", accum.c_str());

    ER_ASSERT(to_use.size() - count < mc_cache_params.dynamic.min_blocks,
<<<<<<< HEAD
              "For new caches, %zu blocks SHOULD be available, but only %zu are (min=%u)",
=======
              "For new caches, %zu blocks SHOULD be available, but only %zu "
              "are (min=%u)",
>>>>>>> 0e92855a
              to_use.size() - count,
              to_use.size(),
              mc_cache_params.dynamic.min_blocks);
    ret = false;
  }
  if (to_use.size() < mc_cache_params.static_.size) {
    ER_WARN("Free block count < min blocks for new caches (%zu < %u)",
            to_use.size(),
            mc_cache_params.dynamic.min_blocks);
    ret = false;
  }
  return std::make_pair(ret, to_use);
} /* calc_blocks_for_creation() */

NS_END(depth2, support, fordyca);<|MERGE_RESOLUTION|>--- conflicted
+++ resolved
@@ -48,15 +48,6 @@
 /*******************************************************************************
  * Member Functions
  ******************************************************************************/
-<<<<<<< HEAD
-std::pair<bool, cache_vector> dynamic_cache_manager::create(
-    cache_vector& existing_caches,
-    block_vector& blocks) {
-  support::depth2::dynamic_cache_creator creator(arena_grid(),
-                                                 mc_cache_params.dimension,
-                                                 mc_cache_params.dynamic.min_dist,
-                                                 mc_cache_params.dynamic.min_blocks);
-=======
 std::pair<bool, ds::cache_vector> dynamic_cache_manager::create(
     ds::cache_vector& existing_caches,
     ds::block_vector& blocks) {
@@ -65,7 +56,6 @@
       mc_cache_params.dimension,
       mc_cache_params.dynamic.min_dist,
       mc_cache_params.dynamic.min_blocks);
->>>>>>> 0e92855a
 
   /*
    * Only blocks that are not:
@@ -77,11 +67,7 @@
    */
   auto pair = calc_blocks_for_creation(existing_caches, blocks);
   if (!pair.first) {
-<<<<<<< HEAD
-    return std::make_pair(false, cache_vector());
-=======
     return std::make_pair(false, ds::cache_vector());
->>>>>>> 0e92855a
   }
   auto created = creator.create_all(existing_caches, pair.second);
 
@@ -93,15 +79,9 @@
   return std::make_pair(!created.empty(), created);
 } /* create() */
 
-<<<<<<< HEAD
-std::pair<bool, block_vector> dynamic_cache_manager::calc_blocks_for_creation(
-    const cache_vector& existing_caches,
-    block_vector& blocks) {
-=======
 std::pair<bool, ds::block_vector> dynamic_cache_manager::calc_blocks_for_creation(
     const ds::cache_vector& existing_caches,
     ds::block_vector& blocks) {
->>>>>>> 0e92855a
   /*
    * Only blocks that are not:
    *
@@ -110,11 +90,7 @@
    *
    * are eligible for being part of a dynamically created cache.
    */
-<<<<<<< HEAD
-  block_vector to_use;
-=======
   ds::block_vector to_use;
->>>>>>> 0e92855a
   std::copy_if(blocks.begin(),
                blocks.end(),
                std::back_inserter(to_use),
@@ -123,12 +99,8 @@
                                     existing_caches.end(),
                                     [&](const auto& c) {
                                       return !c->contains_block(b);
-<<<<<<< HEAD
-                                    }) &&  -1 == b->robot_id();
-=======
                                     }) &&
                         -1 == b->robot_id();
->>>>>>> 0e92855a
                });
 
   bool ret = true;
@@ -139,18 +111,6 @@
      * set of blocks into an int).
      */
     uint count = 0;
-<<<<<<< HEAD
-    std::for_each(to_use.begin(),
-                  to_use.end(),
-                  [&](const auto& b) {
-                    count += (b->is_out_of_sight() ||
-                              std::any_of(existing_caches.begin(),
-                                          existing_caches.end(),
-                                          [&](const auto& c) {
-                                            return !c->contains_block(b);
-                                          }));
-                  });
-=======
     std::for_each(to_use.begin(), to_use.end(), [&](const auto& b) {
       count +=
           (b->is_out_of_sight() ||
@@ -158,7 +118,6 @@
                        existing_caches.end(),
                        [&](const auto& c) { return !c->contains_block(b); }));
     });
->>>>>>> 0e92855a
 
     std::string accum;
     std::for_each(to_use.begin(), to_use.end(), [&](const auto& b) {
@@ -176,12 +135,8 @@
     ER_DEBUG("Block locations: [%s]", accum.c_str());
 
     ER_ASSERT(to_use.size() - count < mc_cache_params.dynamic.min_blocks,
-<<<<<<< HEAD
-              "For new caches, %zu blocks SHOULD be available, but only %zu are (min=%u)",
-=======
               "For new caches, %zu blocks SHOULD be available, but only %zu "
               "are (min=%u)",
->>>>>>> 0e92855a
               to_use.size() - count,
               to_use.size(),
               mc_cache_params.dynamic.min_blocks);
