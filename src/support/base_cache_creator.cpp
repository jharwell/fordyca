/**
 * @file base_cache_creator.cpp
 *
 * @copyright 2018 John Harwell, All rights reserved.
 *
 * This file is part of FORDYCA.
 *
 * FORDYCA is free software: you can redistribute it and/or modify it under the
 * terms of the GNU General Public License as published by the Free Software
 * Foundation, either version 3 of the License, or (at your option) any later
 * version.
 *
 * FORDYCA is distributed in the hope that it will be useful, but WITHOUT ANY
 * WARRANTY; without even the implied warranty of MERCHANTABILITY or FITNESS FOR
 * A PARTICULAR PURPOSE.  See the GNU General Public License for more details.
 *
 * You should have received a copy of the GNU General Public License along with
 * FORDYCA.  If not, see <http://www.gnu.org/licenses/
 */

/*******************************************************************************
 * Includes
 ******************************************************************************/
#include "fordyca/support/base_cache_creator.hpp"

#include "fordyca/ds/cell2D.hpp"
#include "fordyca/events/cell_cache_extent.hpp"
#include "fordyca/events/cell_empty.hpp"
#include "fordyca/events/free_block_drop.hpp"
#include "fordyca/representation/arena_cache.hpp"

/*******************************************************************************
 * Namespaces
 ******************************************************************************/
NS_START(fordyca, support);
using ds::arena_grid;

/*******************************************************************************
 * Constructors/Destructor
 ******************************************************************************/
base_cache_creator::base_cache_creator(ds::arena_grid* const grid,
                                       double cache_dim)
    : ER_CLIENT_INIT("fordyca.support.depth1.base_cache_creator"),
      m_cache_dim(cache_dim),
      m_grid(grid) {}

/*******************************************************************************
 * Member Functions
 ******************************************************************************/
std::unique_ptr<representation::arena_cache> base_cache_creator::create_single_cache(
    block_list blocks,
    const argos::CVector2& center) {
  /*
   * The cell that will be the location of the new cache may already contain a
   * block. If so, it should be added to the list of blocks for the cache.
   */
  rcppsw::math::dcoord2 d = math::rcoord_to_dcoord(center, grid()->resolution());
  ds::cell2D& cell = m_grid->access<arena_grid::kCell>(d);
  if (cell.state_has_block()) {
    ER_ASSERT(cell.block(), "Cell does not have block");

    /*
     * We use insert() instead of push_back() here so that it there was a
     * leftover block on the cell where a cache used to be that is also where
     * this cache is being created, it becomes the "front" of the cache, and
     * will be the first block picked up by a robot from the new cache. This
     * helps to ensure fairness/better statistics for the simulations.
     */
    blocks.insert(blocks.begin(), cell.block());
  }

  /*
   * The cells for all blocks that will comprise the cache should be set to
   * cache extent, and all blocks be deposited in a single cell.
   */
  for (auto& block : blocks) {
    events::cell_empty op(block->discrete_loc());
    m_grid->access<arena_grid::kCell>(op.x(), op.y()).accept(op);
  } /* for(block..) */

  for (auto& block : blocks) {
    events::free_block_drop op(block, d, m_grid->resolution());
    m_grid->access<arena_grid::kCell>(op.x(), op.y()).accept(op);
  } /* for(block..) */

  std::string s =
      std::accumulate(blocks.begin(),
                      blocks.end(),
                      std::string(),
                      [&](const std::string& a,
                          const std::shared_ptr<representation::base_block>& b) {
                        return a + "b" + std::to_string(b->id()) + ",";
                      });
<<<<<<< HEAD
  block_vector block_vec(blocks.begin(), blocks.end());
  auto ret = rcppsw::make_unique<representation::arena_cache>( m_cache_dim,
                                                               m_grid->resolution(),
                                                               center,
                                                               block_vec,
                                                               -1);
  ER_INFO("Create cache%d@(%f,%f) [%u,%u], xspan=[%f-%f],yspan=[%f-%f] with %zu blocks [%s]",
          ret->id(),
          ret->real_loc().GetX(),
          ret->real_loc().GetY(),
          ret->discrete_loc().first,
          ret->discrete_loc().second,
          ret->xspan(ret->real_loc()).get_min(),
          ret->xspan(ret->real_loc()).get_max(),
          ret->yspan(ret->real_loc()).get_min(),
          ret->yspan(ret->real_loc()).get_max(),
          ret->n_blocks(),
          s.c_str());
=======
  ds::block_vector block_vec(blocks.begin(), blocks.end());
  auto ret = rcppsw::make_unique<representation::arena_cache>(
      m_cache_dim, m_grid->resolution(), center, block_vec, -1);
  ER_INFO(
      "Create cache%d@(%f,%f) [%u,%u], xspan=[%f-%f],yspan=[%f-%f] with %zu "
      "blocks [%s]",
      ret->id(),
      ret->real_loc().GetX(),
      ret->real_loc().GetY(),
      ret->discrete_loc().first,
      ret->discrete_loc().second,
      ret->xspan(ret->real_loc()).get_min(),
      ret->xspan(ret->real_loc()).get_max(),
      ret->yspan(ret->real_loc()).get_min(),
      ret->yspan(ret->real_loc()).get_max(),
      ret->n_blocks(),
      s.c_str());
>>>>>>> 0e92855a
  return ret;
} /* create_single_cache() */

void base_cache_creator::update_host_cells(ds::cache_vector& caches) {
  /*
   * To reset all cells covered by a cache's extent, we simply send them a
   * CACHE_EXTENT event. EXCEPT for the cell that hosted the actual cache,
   * because it is currently in the HAS_CACHE state as part of the cache
   * creation process and setting it here will trigger an assert later.
   */
  for (auto& cache : caches) {
    m_grid->access<arena_grid::kCell>(cache->discrete_loc()).entity(cache);

    auto xspan = cache->xspan(cache->real_loc());
    auto yspan = cache->yspan(cache->real_loc());
    uint xmin =
        static_cast<uint>(std::ceil(xspan.get_min() / m_grid->resolution()));
    uint xmax =
        static_cast<uint>(std::ceil(xspan.get_max() / m_grid->resolution()));
    uint ymin =
        static_cast<uint>(std::ceil(yspan.get_min() / m_grid->resolution()));
    uint ymax =
        static_cast<uint>(std::ceil(yspan.get_max() / m_grid->resolution()));

    for (uint i = xmin; i < xmax; ++i) {
      for (uint j = ymin; j < ymax; ++j) {
        rcppsw::math::dcoord2 c = rcppsw::math::dcoord2(i, j);
        if (c != cache->discrete_loc()) {
          ER_ASSERT(cache->contains_point(
                        math::dcoord_to_rcoord(c, m_grid->resolution())),
                    "Cache%d does not contain point (%u, %u) within its extent",
                    cache->id(),
                    i,
                    j);
          auto& cell = m_grid->access<arena_grid::kCell>(i, j);
          ER_ASSERT(!cell.state_in_cache_extent(),
                    "cell(%u, %u) already in CACHE_EXTENT",
                    i,
                    j);
          events::cell_cache_extent e(c, cache);
          cell.accept(e);
        }
      } /* for(j..) */
    }   /* for(i..) */
  }     /* for(cache..) */
} /* update_host_cells() */

NS_END(support, fordyca);<|MERGE_RESOLUTION|>--- conflicted
+++ resolved
@@ -91,26 +91,6 @@
                           const std::shared_ptr<representation::base_block>& b) {
                         return a + "b" + std::to_string(b->id()) + ",";
                       });
-<<<<<<< HEAD
-  block_vector block_vec(blocks.begin(), blocks.end());
-  auto ret = rcppsw::make_unique<representation::arena_cache>( m_cache_dim,
-                                                               m_grid->resolution(),
-                                                               center,
-                                                               block_vec,
-                                                               -1);
-  ER_INFO("Create cache%d@(%f,%f) [%u,%u], xspan=[%f-%f],yspan=[%f-%f] with %zu blocks [%s]",
-          ret->id(),
-          ret->real_loc().GetX(),
-          ret->real_loc().GetY(),
-          ret->discrete_loc().first,
-          ret->discrete_loc().second,
-          ret->xspan(ret->real_loc()).get_min(),
-          ret->xspan(ret->real_loc()).get_max(),
-          ret->yspan(ret->real_loc()).get_min(),
-          ret->yspan(ret->real_loc()).get_max(),
-          ret->n_blocks(),
-          s.c_str());
-=======
   ds::block_vector block_vec(blocks.begin(), blocks.end());
   auto ret = rcppsw::make_unique<representation::arena_cache>(
       m_cache_dim, m_grid->resolution(), center, block_vec, -1);
@@ -122,13 +102,12 @@
       ret->real_loc().GetY(),
       ret->discrete_loc().first,
       ret->discrete_loc().second,
-      ret->xspan(ret->real_loc()).get_min(),
-      ret->xspan(ret->real_loc()).get_max(),
-      ret->yspan(ret->real_loc()).get_min(),
-      ret->yspan(ret->real_loc()).get_max(),
+      ret->xspan(ret->real_loc()).lb(),
+      ret->xspan(ret->real_loc()).ub(),
+      ret->yspan(ret->real_loc()).lb(),
+      ret->yspan(ret->real_loc()).ub(),
       ret->n_blocks(),
       s.c_str());
->>>>>>> 0e92855a
   return ret;
 } /* create_single_cache() */
 
@@ -144,14 +123,10 @@
 
     auto xspan = cache->xspan(cache->real_loc());
     auto yspan = cache->yspan(cache->real_loc());
-    uint xmin =
-        static_cast<uint>(std::ceil(xspan.get_min() / m_grid->resolution()));
-    uint xmax =
-        static_cast<uint>(std::ceil(xspan.get_max() / m_grid->resolution()));
-    uint ymin =
-        static_cast<uint>(std::ceil(yspan.get_min() / m_grid->resolution()));
-    uint ymax =
-        static_cast<uint>(std::ceil(yspan.get_max() / m_grid->resolution()));
+    uint xmin = static_cast<uint>(std::ceil(xspan.lb() / m_grid->resolution()));
+    uint xmax = static_cast<uint>(std::ceil(xspan.ub() / m_grid->resolution()));
+    uint ymin = static_cast<uint>(std::ceil(yspan.lb() / m_grid->resolution()));
+    uint ymax = static_cast<uint>(std::ceil(yspan.ub() / m_grid->resolution()));
 
     for (uint i = xmin; i < xmax; ++i) {
       for (uint j = ymin; j < ymax; ++j) {
