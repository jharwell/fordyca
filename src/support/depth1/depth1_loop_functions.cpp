--- conflicted
+++ resolved
@@ -123,18 +123,6 @@
 
       : lf(lf_in), config_map(cmap) {}
   template <typename T>
-<<<<<<< HEAD
-  void operator()(const T& controller) const {
-    typename robot_arena_interactor<T>::params p{lf->arena_map(),
-          lf->m_metrics_agg.get(),
-          lf->floor(),
-          lf->tv_manager(),
-          lf->m_cache_manager.get(),
-          lf};
-    lf->m_interactor_map->emplace(
-        typeid(controller),
-        robot_arena_interactor<T>(p));
-=======
   RCSW_COLD void operator()(const T& controller) const {
     typename robot_arena_interactor<T>::params p{lf->arena_map(),
                                                  lf->m_metrics_agg.get(),
@@ -144,7 +132,6 @@
                                                  lf};
     lf->m_interactor_map->emplace(typeid(controller),
                                   robot_arena_interactor<T>(p));
->>>>>>> 23713495
     lf->m_metric_extractor_map->emplace(
         typeid(controller),
         robot_metric_extractor<depth1_metrics_aggregator, T>(
@@ -314,13 +301,6 @@
     const config::arena::block_dist_config* distp) {
   std::vector<rmath::vector2d> cache_locs;
 
-<<<<<<< HEAD
-    if (auto created = m_cache_manager->create(
-            arena_map()->blocks(), GetSpace().GetSimulationClock())) {
-      arena_map()->caches_add(*created, this);
-      floor()->SetChanged();
-    }
-=======
   /*
    * For all block distributions that are supported, and each of the static
    * caches is halfway between the center of the nest and a block cluster.
@@ -371,7 +351,6 @@
     ER_FATAL_SENTINEL(
         "Block distribution '%s' unsupported for static cache management",
         distp->dist_type.c_str());
->>>>>>> 23713495
   }
   return cache_locs;
 } /* calc_cache_locs() */
@@ -517,15 +496,6 @@
   auto controller = dynamic_cast<controller::base_controller*>(
       &robot.GetControllableEntity().GetController());
 
-<<<<<<< HEAD
-  if (auto created = m_cache_manager->create(arena_map()->blocks(),
-                                             GetSpace().GetSimulationClock())) {
-    arena_map()->caches_add(*created, this);
-    floor()->SetChanged();
-  }
-  ndc_pop();
-} /* Reset() */
-=======
   /* Set robot position, time, and send it its new LOS */
   utils::set_robot_pos<decltype(*controller)>(robot,
                                               arena_map()->grid_resolution());
@@ -534,7 +504,6 @@
   boost::apply_visitor(robot_los_updater_adaptor(controller),
                        m_los_update_map->at(controller->type_index()));
 } /* robot_pre_step() */
->>>>>>> 23713495
 
 void depth1_loop_functions::robot_post_step(argos::CFootBotEntity& robot) {
   auto controller = dynamic_cast<controller::base_controller*>(
@@ -613,15 +582,6 @@
       counts.second);
   if (created) {
     arena_map()->caches_add(*created, this);
-<<<<<<< HEAD
-    __rcsw_unused ds::cell2D& cell = arena_map()->access<arena_grid::kCell>(
-        arena_map()->caches()[0]->discrete_loc());
-    ER_ASSERT(arena_map()->caches()[0]->n_blocks() == cell.block_count(),
-              "Cache/cell disagree on # of blocks: cache=%zu/cell=%zu",
-              arena_map()->caches()[0]->n_blocks(),
-              cell.block_count());
-=======
->>>>>>> 23713495
     floor()->SetChanged();
     return;
   }
