--- conflicted
+++ resolved
@@ -23,9 +23,6 @@
  ******************************************************************************/
 #include "fordyca/support/depth1/foraging_qt_user_functions.hpp"
 #include "fordyca/controller/depth1/foraging_controller.hpp"
-<<<<<<< HEAD
-#include "fordyca/tasks/foraging_task.hpp"
-=======
 #include "fordyca/math/cache_respawn_probability.hpp"
 #include "fordyca/metrics/cache_metrics_collector.hpp"
 #include "fordyca/metrics/fsm/depth1_metrics_collector.hpp"
@@ -41,7 +38,6 @@
 #include "rcppsw/metrics/tasks/execution_metrics.hpp"
 
 #include "rcppsw/er/server.hpp"
->>>>>>> 5e2fb7b1
 
 /*******************************************************************************
  * Namespaces
@@ -56,16 +52,11 @@
       &foraging_qt_user_functions::Draw);
 }
 
-<<<<<<< HEAD
+
 /*******************************************************************************
  * Member Functions
  ******************************************************************************/
-void foraging_qt_user_functions::Draw(argos::CFootBotEntity& c_entity) {
-  stateful_foraging_qt_user_functions::Draw(c_entity);
-
-  auto& controller = dynamic_cast<controller::depth1::foraging_controller&>(
-      c_entity.GetControllableEntity().GetController());
-=======
+
 void foraging_loop_functions::pre_step_iter(argos::CFootBotEntity& robot) {
   auto& controller = dynamic_cast<controller::depth1::foraging_controller&>(
       robot.GetControllableEntity().GetController());
@@ -104,17 +95,13 @@
                   static_cast<metrics::block_metrics_collector&>(
                       *collector_group()["block"]));
 } /* pre_step_iter() */
->>>>>>> 5e2fb7b1
+
 
   if (controller.display_task() && nullptr != controller.current_task()) {
     DrawText(argos::CVector3(0.0, 0.0, 0.75),
              controller.current_task()->name(),
              argos::CColor::BLUE);
   }
-<<<<<<< HEAD
-}
-
-=======
 
   /*
    * Blocks are inside caches, so display the cache the point is inside FIRST,
@@ -234,7 +221,7 @@
   collector_group().reset_all();
 } /* metric_collecting_init() */
 
->>>>>>> 5e2fb7b1
+
 /*
  * Work around argos' REGISTER_LOOP_FUNCTIONS() macro which does not support
  * namespaces, so if you have two classes of the same name in two different
