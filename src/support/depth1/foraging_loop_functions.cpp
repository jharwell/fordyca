--- conflicted
+++ resolved
@@ -34,6 +34,7 @@
 #include "fordyca/support/depth1/metrics_aggregator.hpp"
 #include "fordyca/tasks/depth1/existing_cache_interactor.hpp"
 
+
 #include "rcppsw/er/server.hpp"
 
 /*******************************************************************************
@@ -68,23 +69,12 @@
       repo.get_params("penalty"));
 
   /* intitialize robot interactions with environment */
-<<<<<<< HEAD
-  m_interactor = rcppsw::make_unique<interactor>(rcppsw::er::g_server,
-                                                 arena_map(),
-                                                 m_metrics_agg.get(),
-                                                 floor(),
-                                                 nest_xrange(),
-                                                 nest_yrange(),
-                                                 arenap->static_cache.usage_penalty,
-                                                 penalty);
-=======
   m_interactor =
       rcppsw::make_unique<interactor>(rcppsw::er::g_server,
                                       arena_map(),
                                       m_metrics_agg.get(),
                                       floor(),
                                       arenap->static_cache.usage_penalty);
->>>>>>> 2e0f77a7
 
   /* configure robots */
   for (auto& entity_pair : GetSpace().GetEntitiesByType("foot-bot")) {
