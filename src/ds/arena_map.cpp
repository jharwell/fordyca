--- conflicted
+++ resolved
@@ -21,6 +21,7 @@
  * Includes
  ******************************************************************************/
 #include "fordyca/ds/arena_map.hpp"
+#include <argos3/plugins/simulator/media/led_medium.h>
 
 #include "fordyca/config/arena/arena_map_config.hpp"
 #include "fordyca/config/saa_xml_names.hpp"
@@ -33,10 +34,6 @@
 #include "fordyca/repr/ramp_block.hpp"
 #include "fordyca/support/base_loop_functions.hpp"
 #include "fordyca/support/block_manifest_processor.hpp"
-<<<<<<< HEAD
-#include "fordyca/config/saa_xml_names.hpp"
-=======
->>>>>>> 23713495
 #include "fordyca/support/light_type_index.hpp"
 
 /*******************************************************************************
@@ -58,14 +55,10 @@
              config->nest.center,
              config->grid.resolution,
              support::light_type_index()[support::light_type_index::kNest]),
-<<<<<<< HEAD
-      m_block_dispatcher(&decoratee(), &config->blocks.dist, arena_padding()),
-=======
       m_block_dispatcher(&decoratee(),
                          config->grid.resolution,
                          &config->blocks.dist,
                          arena_padding()),
->>>>>>> 23713495
       m_redist_governor(&config->blocks.dist.redist_governor) {
   ER_INFO("real=(%fx%f), discrete=(%zux%zu), resolution=%f",
           xrsize(),
@@ -87,13 +80,6 @@
 } /* initialize() */
 
 void arena_map::caches_add(const cache_vector& caches,
-<<<<<<< HEAD
-                support::base_loop_functions* loop) {
-
-  /* Add all lights of caches to the arena */
-  for (auto &c : caches) {
-    loop->AddEntity(*c->light());
-=======
                            support::base_loop_functions* loop) {
   auto& medium = loop->GetSimulator().GetMedium<argos::CLEDMedium>(
       config::saa_xml_names().leds_saa);
@@ -105,18 +91,13 @@
    */
   for (auto& c : caches) {
     medium.AddEntity(*c->light());
->>>>>>> 23713495
   } /* for(&c..) */
 
   m_caches.insert(m_caches.end(), caches.begin(), caches.end());
   ER_INFO("Add %zu created caches, total=%zu", caches.size(), m_caches.size());
 } /* caches_add() */
 
-<<<<<<< HEAD
-__rcsw_pure int arena_map::robot_on_block(const rmath::vector2d& pos) const {
-=======
 int arena_map::robot_on_block(const rmath::vector2d& pos) const {
->>>>>>> 23713495
   /*
    * Caches hide blocks, add even though a robot may technically be standing on
    * a block, if it is also standing in a cache, that takes priority.
@@ -200,13 +181,9 @@
 void arena_map::cache_remove(const std::shared_ptr<repr::arena_cache>& victim,
                              support::base_loop_functions* loop) {
   /* Remove light for cache from ARGoS */
-<<<<<<< HEAD
-  loop->RemoveEntity(*victim->light());
-=======
   auto& medium = loop->GetSimulator().GetMedium<argos::CLEDMedium>(
       config::saa_xml_names().leds_saa);
   medium.RemoveEntity(*victim->light());
->>>>>>> 23713495
 
   /* Remove cache */
   size_t before = caches().size();
