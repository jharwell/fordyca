/**
 * @file acquire_new_cache_fsm.cpp
 *
 * @copyright 2018 John Harwell, All rights reserved.
 *
 * This file is part of FORDYCA.
 *
 * FORDYCA is free software: you can redistribute it and/or modify it under the
 * terms of the GNU General Public License as published by the Free Software
 * Foundation, either version 3 of the License, or (at your option) any later
 * version.
 *
 * FORDYCA is distributed in the hope that it will be useful, but WITHOUT ANY
 * WARRANTY; without even the implied warranty of MERCHANTABILITY or FITNESS FOR
 * A PARTICULAR PURPOSE.  See the GNU General Public License for more details.
 *
 * You should have received a copy of the GNU General Public License along with
 * FORDYCA.  If not, see <http://www.gnu.org/licenses/
 */

/*******************************************************************************
 * Includes
 ******************************************************************************/
#include "fordyca/fsm/depth2/acquire_new_cache_fsm.hpp"

#include "fordyca/controller/base_sensing_subsystem.hpp"
#include "fordyca/controller/depth2/new_cache_selector.hpp"
#include "fordyca/representation/base_cache.hpp"
#include "fordyca/representation/perceived_arena_map.hpp"

/*******************************************************************************
 * Namespaces
 ******************************************************************************/
NS_START(fordyca, fsm, depth2);
namespace state_machine = rcppsw::patterns::state_machine;
namespace depth1 = controller::depth1;

/*******************************************************************************
 * Constructors/Destructors
 ******************************************************************************/
acquire_new_cache_fsm::acquire_new_cache_fsm(
    const struct params::fsm_params* params,
    const std::shared_ptr<rcppsw::er::server>& server,
    const std::shared_ptr<controller::saa_subsystem>& saa,
    std::shared_ptr<const representation::perceived_arena_map> map)
    : base_acquire_cache_fsm(params, server, saa, map) {}

/*******************************************************************************
 * General Member Functions
 ******************************************************************************/
argos::CVector2 acquire_new_cache_fsm::select_cache_for_acquisition(void) {
<<<<<<< HEAD
  controller::depth2::new_cache_selector selector(server_ref(), nest_center());
=======
  controller::depth2::new_cache_selector selector(server_ref(),
                                                  nest_center());
>>>>>>> c78183ce

  /* A "new" cache is the same as a single block  */
  representation::perceived_block best =
      selector.calc_best(map()->perceived_blocks(), base_sensors()->position());
  ER_NOM("Select new cache for acquisition: %d@(%zu, %zu) [utility=%f]",
         best.ent->id(),
         best.ent->discrete_loc().first,
         best.ent->discrete_loc().second,
         best.density.last_result());
  return best.ent->real_loc();
} /* select_cache() */

NS_END(depth2, controller, fordyca);<|MERGE_RESOLUTION|>--- conflicted
+++ resolved
@@ -23,10 +23,10 @@
  ******************************************************************************/
 #include "fordyca/fsm/depth2/acquire_new_cache_fsm.hpp"
 
-#include "fordyca/controller/base_sensing_subsystem.hpp"
 #include "fordyca/controller/depth2/new_cache_selector.hpp"
 #include "fordyca/representation/base_cache.hpp"
 #include "fordyca/representation/perceived_arena_map.hpp"
+#include "fordyca/controller/base_sensing_subsystem.hpp"
 
 /*******************************************************************************
  * Namespaces
@@ -49,12 +49,8 @@
  * General Member Functions
  ******************************************************************************/
 argos::CVector2 acquire_new_cache_fsm::select_cache_for_acquisition(void) {
-<<<<<<< HEAD
-  controller::depth2::new_cache_selector selector(server_ref(), nest_center());
-=======
   controller::depth2::new_cache_selector selector(server_ref(),
                                                   nest_center());
->>>>>>> c78183ce
 
   /* A "new" cache is the same as a single block  */
   representation::perceived_block best =
