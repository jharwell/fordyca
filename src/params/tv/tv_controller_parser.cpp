/**
 * @file tv_controller_parser.cpp
 *
 * @copyright 2018 John Harwell, All rights reserved.
 *
 * This file is part of FORDYCA.
 *
 * FORDYCA is free software: you can redistribute it and/or modify it under the
 * terms of the GNU General Public License as published by the Free Software
 * Foundation, either version 3 of the License, or (at your option) any later
 * version.
 *
 * FORDYCA is distributed in the hope that it will be useful, but WITHOUT ANY
 * WARRANTY; without even the implied warranty of MERCHANTABILITY or FITNESS FOR
 * A PARTICULAR PURPOSE.  See the GNU General Public License for more details.
 *
 * You should have received a copy of the GNU General Public License along with
 * FORDYCA.  If not, see <http://www.gnu.org/licenses/
 */

/*******************************************************************************
 * Includes
 ******************************************************************************/
#include "fordyca/params/tv/tv_controller_parser.hpp"

/*******************************************************************************
 * Namespaces
 ******************************************************************************/
NS_START(fordyca, params, tv);

/*******************************************************************************
 * Global Variables
 ******************************************************************************/
constexpr char tv_controller_parser::kXMLRoot[];

/*******************************************************************************
 * Member Functions
 ******************************************************************************/
void tv_controller_parser::parse(const ticpp::Element& node) {
  /* No temporal variance configured */
  if (nullptr == node.FirstChild(kXMLRoot, false)) {
    return;
  }

  ticpp::Element tvnode = node_get(const_cast<ticpp::Element&>(node), kXMLRoot);
  m_params =
      std::make_shared<std::remove_reference<decltype(*m_params)>::type>();

  /* block temporal variance configured */
  if (nullptr != tvnode.FirstChild("blocks", false)) {
    ticpp::Element bnode =
        node_get(const_cast<ticpp::Element&>(tvnode), "blocks");

    if (nullptr != bnode.FirstChild("manipulation_penalty", false)) {
      m_block_manip.parse(
          node_get(const_cast<ticpp::Element&>(bnode), "manipulation_penalty"));
      m_params->block_manipulation_penalty = *m_block_manip.parse_results();
    }
    if (nullptr != bnode.FirstChild("carry_throttle", false)) {
      m_block_carry.parse(
          node_get(const_cast<ticpp::Element&>(bnode), "carry_throttle"));
      m_params->block_carry_throttle = *m_block_carry.parse_results();
    }
  }

  /* cache temporal variance configured */
  if (nullptr != tvnode.FirstChild("caches", false)) {
    ticpp::Element cnode =
<<<<<<< HEAD
        get_node(const_cast<ticpp::Element&>(tvnode), "caches");
    if (nullptr != cnode.FirstChild("usage_penalty", false)) {
      m_cache_usage.parse(get_node(const_cast<ticpp::Element&>(cnode),
=======
        node_get(const_cast<ticpp::Element&>(tvnode), "caches");
    if (nullptr != cnode.FirstChild("usage_penalty", false)) {
      m_cache_usage.parse(node_get(const_cast<ticpp::Element&>(cnode),
>>>>>>> 71c34b8d
                                   "usage_penalty"));
      m_params->cache_usage_penalty = *m_cache_usage.parse_results();
    }
  }
} /* parse() */

__rcsw_pure bool tv_controller_parser::validate(void) const {
  return m_block_manip.validate() && m_block_carry.validate() &&
         m_cache_usage.validate();
} /* validate() */

NS_END(tv, params, fordyca);<|MERGE_RESOLUTION|>--- conflicted
+++ resolved
@@ -66,15 +66,9 @@
   /* cache temporal variance configured */
   if (nullptr != tvnode.FirstChild("caches", false)) {
     ticpp::Element cnode =
-<<<<<<< HEAD
-        get_node(const_cast<ticpp::Element&>(tvnode), "caches");
-    if (nullptr != cnode.FirstChild("usage_penalty", false)) {
-      m_cache_usage.parse(get_node(const_cast<ticpp::Element&>(cnode),
-=======
         node_get(const_cast<ticpp::Element&>(tvnode), "caches");
     if (nullptr != cnode.FirstChild("usage_penalty", false)) {
       m_cache_usage.parse(node_get(const_cast<ticpp::Element&>(cnode),
->>>>>>> 71c34b8d
                                    "usage_penalty"));
       m_params->cache_usage_penalty = *m_cache_usage.parse_results();
     }
