--- conflicted
+++ resolved
@@ -24,11 +24,8 @@
 #include "fordyca/params/depth1/controller_repository.hpp"
 #include "rcppsw/task_allocation/task_allocation_xml_parser.hpp"
 #include "fordyca/params/cache_selection_matrix_parser.hpp"
-<<<<<<< HEAD
-=======
 #include "rcppsw/task_allocation/task_allocation_xml_parser.hpp"
 #include "rcppsw/task_allocation/task_executive_xml_parser.hpp"
->>>>>>> a53a6e28
 
 /*******************************************************************************
  * Namespaces
@@ -43,8 +40,6 @@
   register_parser<cache_selection_matrix_parser,
                   cache_selection_matrix_params>(cache_selection_matrix_parser::kXMLRoot,
                                                  cache_selection_matrix_parser::kHeader1);
-<<<<<<< HEAD
-=======
     register_parser<ta::task_allocation_xml_parser, ta::task_allocation_params>(
       ta::task_allocation_xml_parser::kXMLRoot,
       rcppsw::params::xml_param_parser::kHeader1);
@@ -54,7 +49,6 @@
 
   get_parser<ta::task_allocation_xml_parser>(
       ta::task_allocation_xml_parser::kXMLRoot)->exec_est_task_add("generalist");
->>>>>>> a53a6e28
   get_parser<ta::task_allocation_xml_parser>(
       ta::task_allocation_xml_parser::kXMLRoot)->exec_est_task_add("collector");
   get_parser<ta::task_allocation_xml_parser>(
