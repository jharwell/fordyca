--- conflicted
+++ resolved
@@ -102,14 +102,11 @@
     ST_TRANSPORT_TO_NEST,        /* Block found--bring it back to the nest */
     ST_LEAVING_NEST,          /* Block dropped in nest--time to go */
     ST_WAIT_FOR_BLOCK_PICKUP,
-<<<<<<< HEAD
-    ST_MAX_STATES,
-    ST_RETREATING,
-    ST_CHARGING
-=======
     ST_WAIT_FOR_BLOCK_DROP,
     ST_MAX_STATES
->>>>>>> edad0ecd
+    ST_MAX_STATES,
+    ST_RETREAT_TO_NEST,
+    ST_CHARGE_AT_NEST
   };
 
   /* inherited states */
@@ -131,8 +128,11 @@
                      state_machine::event_data);
 
   /* energy optimization states */
-  HFSM_STATE_DECLARE_ND(stateless_foraging_fsm, retreating);
-  HFSM_STATE_DECLARE_ND(stateless_foraging_fsm, charging);
+  HFSM_STATE_INHERIT_ND(base_foraging_fsm, retreat_to_nest);
+  HFSM_STATE_INHERIT_ND(base_foraging_fsm, charge_at_nest);
+
+  HFSM_STATE_INHERIT_ND(base_foraging_fsm, entry_retreat_to_nest);
+  HFSM_STATE_INHERIT_ND(base_foraging_fsm, entry_charge_at_nest);
 
   /**
    * @brief Defines the state map for the FSM.
