/**
 * @file vectored_controller.hpp
 *
 * @copyright 2017 John Harwell, All rights reserved.
 *
 * This file is part of FORDYCA.
 *
 * FORDYCA is free software: you can redistribute it and/or modify it under the
 * terms of the GNU General Public License as published by the Free Software
 * Foundation, either version 3 of the License, or (at your option) any later
 * version.
 *
 * FORDYCA is distributed in the hope that it will be useful, but WITHOUT ANY
 * WARRANTY; without even the implied warranty of MERCHANTABILITY or FITNESS FOR
 * A PARTICULAR PURPOSE.  See the GNU General Public License for more details.
 *
 * You should have received a copy of the GNU General Public License along with
 * FORDYCA.  If not, see <http://www.gnu.org/licenses/
 */

#ifndef INCLUDE_FORDYCA_CONTROLLER_VECTORED_CONTROLLER_HPP_
#define INCLUDE_FORDYCA_CONTROLLER_VECTORED_CONTROLLER_HPP_

/*******************************************************************************
 * Includes
 ******************************************************************************/
#include <argos3/core/control_interface/ci_controller.h>
#include <argos3/core/utility/math/rng.h>
#include <boost/shared_ptr.hpp>
#include "fordyca/controller/base_controller.hpp"
#include "fordyca/representation/perceived_arena_map.hpp"

/*******************************************************************************
 * Namespaces
 ******************************************************************************/
NS_START(fordyca, controller);

/*******************************************************************************
 * Class Definitions
 ******************************************************************************/
/**
 * @brief  A controller is simply an implementation of the CCI_Controller class.
 */
class vectored_controller : public base_controller {
 public:
  vectored_controller(void) :
      base_controller(),
      m_display_los(false),
      m_light_loc(),
      m_map() {}

  void display_los(bool display_los) { m_display_los = display_los; }
  bool display_los(void) const { return m_display_los; }

  /*
   * @brief Initialize the controller.
   *
   * @param t_node Points to the <parameters> section in the XML file in the
   *               <controllers><vectored_controller_controller> section.
   */
  virtual void Init(argos::TConfigurationNode& t_node);

  /*
   * @brief Called once every time step; length set in the XML file.
   *
   * Since the FSM does most of the work, this function just tells it run.
   */
  virtual void ControlStep(void);

  void los(std::unique_ptr<representation::line_of_sight>& new_los) {
    sensors()->los(new_los);
  }
  const representation::line_of_sight* los(void) const { return sensors()->los(); }

<<<<<<< HEAD
  representation::discrete_coord robot_loc(void) { return sensors()->los()->center(); }
=======
  void tick(uint tick) { sensors()->tick(tick); }
>>>>>>> 075d596d

  /**
   * @brief Pickup a block the robot is currently on top of, updating state as appropriate.
   *
   * This needs to be here, rather than in the FSM, because picking up blocks
   * needs to be handled in the loop functions so the area can correctly be drawn
   * each timestep.
   */
  virtual void pickup_block(representation::block* block);

 private:
  bool                                                 m_display_los;
  argos::CVector2                                      m_light_loc;
  std::unique_ptr<representation::perceived_arena_map> m_map;
};

NS_END(controller, fordyca);

#endif /* INCLUDE_FORDYCA_VECTORED_CONTROLLER_CONTROLLER_HPP_ */<|MERGE_RESOLUTION|>--- conflicted
+++ resolved
@@ -71,12 +71,8 @@
     sensors()->los(new_los);
   }
   const representation::line_of_sight* los(void) const { return sensors()->los(); }
-
-<<<<<<< HEAD
+  void tick(uint tick) { sensors()->tick(tick); }
   representation::discrete_coord robot_loc(void) { return sensors()->los()->center(); }
-=======
-  void tick(uint tick) { sensors()->tick(tick); }
->>>>>>> 075d596d
 
   /**
    * @brief Pickup a block the robot is currently on top of, updating state as appropriate.
