--- conflicted
+++ resolved
@@ -34,12 +34,8 @@
  ******************************************************************************/
 namespace rcppsw { namespace task_allocation {
 class bi_tdgraph_executive;
-class bi_tab;
-class executable_task;
 class polled_task;
 }}
-namespace visitor = rcppsw::patterns::visitor;
-namespace ta = rcppsw::task_allocation;
 
 NS_START(fordyca);
 namespace visitor = rcppsw::patterns::visitor;
@@ -75,7 +71,7 @@
 class greedy_partitioning_controller : public depth0::stateful_controller,
                                        public er::client<greedy_partitioning_controller>,
                                        public visitor::visitable_any<greedy_partitioning_controller>,
-                                       public rcppsw::metrics::tasks::bi_tdgraph_metrics {
+                                       public rcppsw::metrics::tasks::distribution_metrics {
  public:
   greedy_partitioning_controller(void);
   ~greedy_partitioning_controller(void) override;
@@ -146,8 +142,6 @@
    */
   void non_unique_init(ticpp::Element& node,
                        params::depth1::controller_repository* param_repo);
-<<<<<<< HEAD
-=======
 
   /*
    * The \ref greedy_partitioning_controller owns the executive, but derived
@@ -160,7 +154,6 @@
    */
   void executive(std::unique_ptr<ta::bi_tdgraph_executive> executive);
 
->>>>>>> a53a6e28
 
  private:
   /**
