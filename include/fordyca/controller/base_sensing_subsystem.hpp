/**
 * @file base_sensing_subsystem.hpp
 *
 * @copyright 2017 John Harwell, All rights reserved.
 *
 * This file is part of FORDYCA.
 *
 * FORDYCA is free software: you can redistribute it and/or modify it under the
 * terms of the GNU General Public License as published by the Free Software
 * Foundation, either version 3 of the License, or (at your option) any later
 * version.
 *
 * FORDYCA is distributed in the hope that it will be useful, but WITHOUT ANY
 * WARRANTY; without even the implied warranty of MERCHANTABILITY or FITNESS FOR
 * A PARTICULAR PURPOSE.  See the GNU General Public License for more details.
 *
 * You should have received a copy of the GNU General Public License along with
 * FORDYCA.  If not, see <http://www.gnu.org/licenses/
 */

#ifndef INCLUDE_FORDYCA_CONTROLLER_BASE_SENSING_SUBSYSTEM_HPP_
#define INCLUDE_FORDYCA_CONTROLLER_BASE_SENSING_SUBSYSTEM_HPP_

/*******************************************************************************
 * Includes
 ******************************************************************************/
#include <argos3/core/utility/math/vector2.h>
#include <sstream>
#include <string>
#include "rcppsw/common/common.hpp"
#include "rcppsw/robotics/hal/sensors/battery_sensor.hpp"
#include "rcppsw/robotics/hal/sensors/ground_sensor.hpp"
#include "rcppsw/robotics/hal/sensors/light_sensor.hpp"
#include "rcppsw/robotics/hal/sensors/proximity_sensor.hpp"
#include "rcppsw/robotics/hal/sensors/rab_wifi_sensor.hpp"

/*******************************************************************************
 * Namespaces
 ******************************************************************************/
NS_START(fordyca);

namespace params {
struct sensing_params;
}

NS_START(controller);
namespace hal = rcppsw::robotics::hal;

/*******************************************************************************
 * Class Definitions
 ******************************************************************************/
/**
 * @class base_sensing_subsystem
 * @ingroup controller
 *
 * @brief The base sensing subsystem for all sensors used by the different
 * foraging controllers.  Contains common sensor functionality for all
 * controllers.
 */
class base_sensing_subsystem {
 public:
  struct sensor_list {
    hal::sensors::rab_wifi_sensor rabs;
    hal::sensors::proximity_sensor proximity;
    hal::sensors::light_sensor light;
    hal::sensors::ground_sensor ground;
    hal::sensors::battery_sensor battery;
  };

  /**
   * @brief Initialize the base sensing subsystem.
   *
   * @param params Subsystem parameters.
   * @param list List of handles to sensing devices.
   */
  base_sensing_subsystem(const struct params::sensing_params* params,
                         const struct sensor_list* list);

  /**
   * @brief Get the list of sensors that the subsystem is managing.
   */
  const sensor_list& sensor_list(void) const { return m_sensors; }

  const hal::sensors::proximity_sensor& proximity(void) const {
    return m_sensors.proximity;
  }
  const hal::sensors::light_sensor& light(void) const {
    return m_sensors.light;
  }
  const hal::sensors::ground_sensor& ground(void) const {
    return m_sensors.ground;
  }
<<<<<<< HEAD
  const hal::sensors::rab_wifi_sensor& rabs(void) const {
    return m_sensors.rabs;
=======
  const hal::sensors::battery_sensor& battery(void) const {
    return m_sensors.battery;
>>>>>>> de0edc6f
  }

  /**
   * @brief If \c TRUE, a block has *possibly* been detected.
   *
   * Only possibly, because there are some false positives, such as the first
   * timestep, before ARGoS has finished initializing things.
   */
  bool block_detected(void) const;

  /**
   * @brief If \c TRUE, the robot is currently in the nest, as reported by 3/4
   * of its ground sensors.
   */
  bool in_nest(void) const;

  /**
   * @brief Get the robot's current location.
   *
   * Note that this is set via loop functions, and that robots are not capable
   * of self-localizing. That's not the point of this project, and this was much
   * faster/easier.
   */
  argos::CVector2 position(void) const { return m_position; }

  /**
   * @brief Set the robot's current location.
   */
  void position(argos::CVector2 position) {
    m_prev_position = m_position;
    m_position = position;
  }

  /**
   * @brief Get the current simulation time tick.
   */
  uint tick(void) const { return m_tick; }

  /**
   * @brief Set the current simulation time tick.
   */
  void tick(uint tick) { m_tick = tick; }

  /**
   * @brief Get the robot's heading, which is computed from the previous 2
   * calculated (ahem set) robot positions.
   */
  argos::CVector2 heading(void) const { return m_position - m_prev_position; }

  /**
   * @brief Get the angle of the current robot's heading. A shortcut to help
   * reduce the ache in my typing fingers.
   *
   * @return The heading angle.
   */
  argos::CRadians heading_angle(void) const { return heading().Angle(); }

  /**
   * @brief Figure out if a threatening obstacle exists near to the robot's
   * current location.
   *
   * A threatening obstacle is defined as one that is closer than the defined
   * obstacle delta to the robot. Note that the obstacle delta is NOT a measure
   * of distance, but a measure [0, 1] indicating how close an obstacle is which
   * increases exponentially as the obstacle nears.
   *
   * @return \c TRUE if a threatening obstacle is found, \c FALSE otherwise.
   */
  bool threatening_obstacle_exists(void) const;

  /**
   * @brief Return the closest obstacle (i.e. the most threatening).
   *
   * Should be used in conjunction with \ref threatening_obstacle_exists().
   * Threatening obstacles are those within the specified distance to the robot,
   * and those that fall within a specific angle range (i.e. obstacles behind
   * the robot are ignored).
   */
  argos::CVector2 find_closest_obstacle(void) const;

  std::vector<uint8_t> recieve_message();

 private:
  /**
   * @brief Determine if the obstacle represented by its closest point to the
   * robot is threatening.
   */
  bool obstacle_is_threatening(const argos::CVector2& obstacle) const;

  // clang-format off
  uint               m_tick;
  const double       mc_obstacle_delta;
  argos::CVector2    m_position;
  argos::CVector2    m_prev_position;
  struct sensor_list m_sensors;
  // clang-format off
};

NS_END(controller, fordyca);

#endif /* INCLUDE_FORDYCA_CONTROLLER_BASE_SENSING_SUBSYSTEM_HPP_ */<|MERGE_RESOLUTION|>--- conflicted
+++ resolved
@@ -90,13 +90,11 @@
   const hal::sensors::ground_sensor& ground(void) const {
     return m_sensors.ground;
   }
-<<<<<<< HEAD
   const hal::sensors::rab_wifi_sensor& rabs(void) const {
     return m_sensors.rabs;
-=======
+  }
   const hal::sensors::battery_sensor& battery(void) const {
     return m_sensors.battery;
->>>>>>> de0edc6f
   }
 
   /**
