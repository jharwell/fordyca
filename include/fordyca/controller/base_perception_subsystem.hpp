--- conflicted
+++ resolved
@@ -29,11 +29,8 @@
 #include "fordyca/params/perception_params.hpp"
 #include "rcppsw/common/common.hpp"
 #include "rcppsw/er/client.hpp"
-<<<<<<< HEAD
 #include "fordyca/params/perception_params.hpp"
 #include "fordyca/representation/perceived_arena_map.hpp"
-=======
->>>>>>> 25ff1101
 
 /*******************************************************************************
  * Namespaces
@@ -72,24 +69,17 @@
    */
   void update(const representation::line_of_sight* const los);
 
-<<<<<<< HEAD
   /**
    * @brief Reset the robot's perception of the environment to an initial state
    */
-  void Reset(void) {
-    m_map->Reset();
-  }
-
-  const std::shared_ptr<representation::perceived_arena_map>& map(void) const { return m_map; }
-  std::shared_ptr<representation::perceived_arena_map> map(void) { return m_map; }
-=======
+  void reset(void);
+  
   const std::shared_ptr<representation::perceived_arena_map>& map(void) const {
     return m_map;
   }
   std::shared_ptr<representation::perceived_arena_map> map(void) {
     return m_map;
   }
->>>>>>> 25ff1101
 
  protected:
   /*
