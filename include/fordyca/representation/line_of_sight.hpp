--- conflicted
+++ resolved
@@ -41,6 +41,7 @@
 /*******************************************************************************
  * Class Definitions
  ******************************************************************************/
+
 /**
  * @class line_of_sight
  *
@@ -58,11 +59,7 @@
  */
 class line_of_sight {
  public:
-<<<<<<< HEAD
-  line_of_sight(const grid_view<cell2D*> view, discrete_coord center) :
-=======
 line_of_sight(const grid_view<cell2D*> view, discrete_coord center) :
->>>>>>> 9f4c3c0e
       m_center(center), m_view(view) {}
 
   std::list<const representation::block*> blocks(void);
@@ -97,7 +94,7 @@
    * @param i The RELATIVE X coord within the LOS.
    * @param j The RELATIVE Y coord within the LOS.
    *
-   * @return A reference to the cell.
+   * @return
    */
   cell2D& cell(size_t i, size_t j) const;
 
