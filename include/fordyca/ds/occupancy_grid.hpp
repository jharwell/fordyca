/**
 * @file occupancy_grid.hpp
 * @ingroup ds
 *
 * @copyright 2017 John Harwell, All rights reserved.
 *
 * This file is part of FORDYCA.
 *
 * FORDYCA is free software: you can redistribute it and/or modify it under the
 * terms of the GNU General Public License as published by the Free Software
 * Foundation, either version 3 of the License, or (at your option) any later
 * version.
 *
 * FORDYCA is distributed in the hope that it will be useful, but WITHOUT ANY
 * WARRANTY; without even the implied warranty of MERCHANTABILITY or FITNESS FOR
 * A PARTICULAR PURPOSE.  See the GNU General Public License for more details.
 *
 * You should have received a copy of the GNU General Public License along with
 * FORDYCA.  If not, see <http://www.gnu.org/licenses/
 */

#ifndef INCLUDE_FORDYCA_DS_OCCUPANCY_GRID_HPP_
#define INCLUDE_FORDYCA_DS_OCCUPANCY_GRID_HPP_

/*******************************************************************************
 * Includes
 ******************************************************************************/
#include <string>
#include <tuple>

#include "fordyca/ds/cell2D.hpp"
#include "rcppsw/ds/stacked_grid.hpp"
#include "rcppsw/math/dcoord.hpp"
#include "rcppsw/swarm/pheromone_density.hpp"

/*******************************************************************************
 * Namespaces
 ******************************************************************************/
NS_START(fordyca);

namespace events {
class cell_unknown;
class cell_empty;
} // namespace events
namespace params {
struct occupancy_grid_params;
}

NS_START(ds);
using robot_layer_stack = std::tuple<rcppsw::swarm::pheromone_density, cell2D>;

/*******************************************************************************
 * Class Definitions
 ******************************************************************************/
/**
 * @class occupancy_grid
 * @ingroup ds
 *
 * @brief Multilayered grid of \ref cell2D and \ref rcppsw::swarm::pheromone_density.
 */
class occupancy_grid : public rcppsw::er::client<occupancy_grid>,
                       public visitor::accept_set<occupancy_grid,
                                                  events::cell_unknown,
                                                  events::cell_empty>,
                       public rcppsw::ds::stacked_grid<robot_layer_stack> {
 public:
  constexpr static uint kPheromone = 0;
  constexpr static uint kCell = 1;

  occupancy_grid(const struct params::occupancy_grid_params* c_params,
                 const std::string& robot_id);

  /**
   * @brief Update the density of all cells in the grid.
   */
  void update(void);

  /**
   * @brief Reset all the cells in the grid
   */
  void reset(void);

  bool pheromone_repeat_deposit(void) const {
    return m_pheromone_repeat_deposit;
  }

  uint known_cell_count(void) const { return m_known_cell_count; }
  void known_cells_inc(void) { ++m_known_cell_count; }
  void known_cells_dec(void) { --m_known_cell_count; }

 private:
<<<<<<< HEAD
  void cell_update(uint i, uint j);
=======
  void cell_state_update(uint i, uint j);
>>>>>>> 6754dec0
  void cell_init(uint i, uint j, double pheromone_rho);

  // clang-format off
  static constexpr double             kEPSILON{0.0001};

  uint                                m_known_cell_count{0};
  bool                                m_pheromone_repeat_deposit;
  std::string                         m_robot_id;
  // clang-format on
};

NS_END(ds, fordyca);

#endif /* INCLUDE_FORDYCA_DS_OCCUPANCY_GRID_HPP_ */<|MERGE_RESOLUTION|>--- conflicted
+++ resolved
@@ -89,11 +89,7 @@
   void known_cells_dec(void) { --m_known_cell_count; }
 
  private:
-<<<<<<< HEAD
-  void cell_update(uint i, uint j);
-=======
   void cell_state_update(uint i, uint j);
->>>>>>> 6754dec0
   void cell_init(uint i, uint j, double pheromone_rho);
 
   // clang-format off
