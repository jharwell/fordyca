--- conflicted
+++ resolved
@@ -58,12 +58,9 @@
   std::string task_execution_harvester_fname{""};
   std::string task_generalist_tab_fname{""};
 
-<<<<<<< HEAD
   std::string energy_optimization_fname{""};  // energy-opt
 
   std::string distance_fname{""};
-=======
->>>>>>> edad0ecd
   std::string output_dir{""};
 
   std::string perception_world_model_fname{""};
