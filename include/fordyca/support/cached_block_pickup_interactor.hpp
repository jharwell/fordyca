--- conflicted
+++ resolved
@@ -61,11 +61,7 @@
                                  argos::CFloorEntity* const floor_in,
                                  tv::tv_manager* tv_manager,
                                  support::base_cache_manager* cache_manager,
-<<<<<<< HEAD
-                                 support::base_loop_functions * loop)
-=======
                                  support::base_loop_functions* loop)
->>>>>>> 23713495
       : ER_CLIENT_INIT("fordyca.support.cached_block_pickup_interactor"),
         m_floor(floor_in),
         m_map(map_in),
@@ -199,15 +195,8 @@
     ER_ASSERT(it != m_map->caches().end(),
               "Cache%d from penalty does not exist",
               penalty.id());
-<<<<<<< HEAD
-    events::cached_block_pickup_visitor pickup_op(m_loop,
-                                                  *it,
-                                                  loop_utils::robot_id(controller),
-                                                  timestep);
-=======
     events::cached_block_pickup_visitor pickup_op(
         m_loop, *it, utils::robot_id(controller), t);
->>>>>>> 23713495
     (*it)->penalty_served(penalty.penalty());
 
     /*
