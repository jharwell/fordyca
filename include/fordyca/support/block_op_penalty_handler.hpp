--- conflicted
+++ resolved
@@ -189,10 +189,6 @@
      * not, nothing to do. If a robot is carrying a block but is still
      * transporting it (even if it IS currently in the nest), nothing to do.
      */
-<<<<<<< HEAD
-    filter_status_type res;
-=======
->>>>>>> a53a6e28
     switch (src) {
       case kSrcFreePickup:
         return free_pickup_filter(controller);
@@ -206,10 +202,7 @@
         ER_FATAL_SENTINEL("Unhandled penalty type %d", src);
     } /* switch() */
     ER_FATAL_SENTINEL("Unhandled penalty type %d", src);
-<<<<<<< HEAD
-=======
     return filter_status_type();
->>>>>>> a53a6e28
   }
 
   /**
