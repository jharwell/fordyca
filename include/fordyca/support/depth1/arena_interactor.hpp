--- conflicted
+++ resolved
@@ -26,17 +26,12 @@
  ******************************************************************************/
 #include "fordyca/support/depth0/arena_interactor.hpp"
 #include "fordyca/support/depth1/existing_cache_penalty_handler.hpp"
-#include "fordyca/support/depth1/cache_penalty_generator.hpp"
 #include "fordyca/events/cache_block_drop.hpp"
 #include "fordyca/events/cached_block_pickup.hpp"
 #include "fordyca/events/cache_vanished.hpp"
 #include "fordyca/events/free_block_drop.hpp"
-//<<<<<<< HEAD
-#include "fordyca/params/depth1/penalty_params.hpp"
-//=======
 #include "fordyca/tasks/depth1/existing_cache_interactor.hpp"
 #include "fordyca/tasks/depth1/foraging_task.hpp"
-//>>>>>>> devel
 
 /*******************************************************************************
  * Namespaces
@@ -65,28 +60,12 @@
 class arena_interactor : public depth0::arena_interactor<T> {
  public:
   arena_interactor(const std::shared_ptr<rcppsw::er::server>& server,
-<<<<<<< HEAD
-                   std::shared_ptr<representation::arena_map>& map_in,
-                   depth0::stateless_metrics_aggregator *metrics_agg,
-                   argos::CFloorEntity* floor_in,
-                   uint cache_usage_penalty,
-                   const struct params::penalty_params* penalty)
-      : depth0::arena_interactor<T>(server, map_in, floor_in),
-    m_cache_penalty_handler(server, *map_in, cache_usage_penalty,
-      penalty->pen_func, penalty->amp, penalty->per, penalty->phase,
-                              penalty->square, penalty->step, penalty->saw),
-    // new class object for generating temporal penalty function
-    m_cache_penalty_generator(penalty->pen_func, penalty->amp,
-            penalty->per, penalty->phase, penalty->square, penalty->step,
-                                                           penalty->saw) {}
-=======
                    representation::arena_map* const map_in,
                    depth0::stateless_metrics_aggregator *const metrics_agg,
                    argos::CFloorEntity* const floor_in,
                    uint cache_usage_penalty)
       : depth0::arena_interactor<T>(server, map_in, metrics_agg, floor_in),
       m_cache_penalty_handler(server, map_in, cache_usage_penalty) {}
->>>>>>> 2e0f77a7
 
   arena_interactor& operator=(const arena_interactor& other) = delete;
   arena_interactor(const arena_interactor& other) = delete;
@@ -350,10 +329,9 @@
  private:
   // clang-format off
   existing_cache_penalty_handler<T> m_cache_penalty_handler;
-  cache_penalty_generator      m_cache_penalty_generator;
   // clang-format on
 };
 
 NS_END(depth1, support, fordyca);
 
-#endif // INCLUDE_FORDYCA_SUPPORT_DEPTH1_ARENA_INTERACTOR_HPP_+#endif /* INCLUDE_FORDYCA_SUPPORT_DEPTH1_ARENA_INTERACTOR_HPP_ */