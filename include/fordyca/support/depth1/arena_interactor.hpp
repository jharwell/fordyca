/**
 * @file arena_interactor.hpp
 *
 * @copyright 2017 John Harwell, All rights reserved.
 *
 * This file is part of FORDYCA.
 *
 * FORDYCA is free software: you can redistribute it and/or modify it under the
 * terms of the GNU General Public License as published by the Free Software
 * Foundation, either version 3 of the License, or (at your option) any later
 * version.
 *
 * FORDYCA is distributed in the hope that it will be useful, but WITHOUT ANY
 * WARRANTY; without even the implied warranty of MERCHANTABILITY or FITNESS FOR
 * A PARTICULAR PURPOSE.  See the GNU General Public License for more details.
 *
 * You should have received a copy of the GNU General Public License along with
 * FORDYCA.  If not, see <http://www.gnu.org/licenses/
 */

#ifndef INCLUDE_FORDYCA_SUPPORT_DEPTH1_ARENA_INTERACTOR_HPP_
#define INCLUDE_FORDYCA_SUPPORT_DEPTH1_ARENA_INTERACTOR_HPP_

/*******************************************************************************
 * Includes
 ******************************************************************************/
#include "fordyca/support/depth0/arena_interactor.hpp"
<<<<<<< HEAD
#include "fordyca/support/depth1/cache_penalty_handler.hpp"
#include "fordyca/support/depth1/cache_penalty_generator.hpp"
=======
#include "fordyca/support/depth1/existing_cache_penalty_handler.hpp"
>>>>>>> 5089dbbb
#include "fordyca/events/cache_block_drop.hpp"
#include "fordyca/events/cached_block_pickup.hpp"
#include "fordyca/events/cache_vanished.hpp"
#include "fordyca/events/free_block_drop.hpp"
<<<<<<< HEAD
#include "fordyca/params/depth1/penalty_params.hpp"
=======
#include "fordyca/tasks/depth1/existing_cache_interactor.hpp"
#include "fordyca/tasks/depth1/foraging_task.hpp"
>>>>>>> 5089dbbb

/*******************************************************************************
 * Namespaces
 ******************************************************************************/
NS_START(fordyca, support, depth1);

/*******************************************************************************
 * Classes
 ******************************************************************************/
/**
 * @class arena_interactor
 * @ingroup support depth1
 *
 * @brief Handles a robot's interactions with the environment on each timestep.
 *
 * Including:
 *
 * - Picking up from/dropping a block in a cache.
 * - Subjecting robots using caches to a penalty on cache drop/pickup.
 * - Picking up a free block.
 * - Dropping a carried block in the nest.
 * - Free block drop due to task abort.
 */
template <typename T>
class arena_interactor : public depth0::arena_interactor<T> {
 public:
  arena_interactor(const std::shared_ptr<rcppsw::er::server>& server,
                   std::shared_ptr<representation::arena_map>& map_in,
                   depth0::stateless_metrics_aggregator *metrics_agg,
                   argos::CFloorEntity* floor_in,
<<<<<<< HEAD
                   const argos::CRange<double>& nest_xrange,
                   const argos::CRange<double>& nest_yrange,
                   uint cache_usage_penalty,
                   const struct params::penalty_params* penalty)
      : depth0::arena_interactor<T>(server, map_in, floor_in),
      m_nest_xrange(nest_xrange),
      m_nest_yrange(nest_yrange),
    m_cache_penalty_handler(server, *map_in, cache_usage_penalty,
      penalty->pen_func, penalty->amp, penalty->per, penalty->phase,
                              penalty->square, penalty->step, penalty->saw),
    // new class object for generating temporal penalty function
    m_cache_penalty_generator(penalty->pen_func, penalty->amp,
            penalty->per, penalty->phase, penalty->square, penalty->step,
                                                           penalty->saw) {}
=======
                   uint cache_usage_penalty)
      : depth0::arena_interactor<T>(server, map_in, metrics_agg, floor_in),
      m_cache_penalty_handler(server, map_in, cache_usage_penalty) {}
>>>>>>> 5089dbbb

  arena_interactor& operator=(const arena_interactor& other) = delete;
  arena_interactor(const arena_interactor& other) = delete;

  /**
   * @brief The actual handling function for interactions.
   *
   * @param controller The controller to handle interactions for.
   * @param timestep   The current timestep.
   */
  void operator()(T& controller, uint timestep) {
    if (handle_task_abort(controller)) {
        return;
    }
    if (controller.is_carrying_block()) {
      handle_nest_block_drop(controller, timestep);
      if (m_cache_penalty_handler.is_serving_penalty(controller)) {
        if (m_cache_penalty_handler.penalty_satisfied(controller,
                                                         timestep)) {
          finish_cache_block_drop(controller);
        }
      } else {
        m_cache_penalty_handler.penalty_init(controller, timestep);
      }
    } else { /* The foot-bot has no block item */
      handle_free_block_pickup(controller, timestep);

      if (m_cache_penalty_handler.is_serving_penalty(controller)) {
        if (m_cache_penalty_handler.penalty_satisfied(controller,
                                                         timestep)) {
          finish_cached_block_pickup(controller);
        }
      } else {
        m_cache_penalty_handler.penalty_init(controller, timestep);
      }
    }
  }

 protected:
  using depth0::arena_interactor<T>::map;
  using depth0::arena_interactor<T>::floor;
  using depth0::arena_interactor<T>::handle_nest_block_drop;
  using depth0::arena_interactor<T>::handle_free_block_pickup;

 private:
  /**
   * @brief Called after a robot has satisfied the cache usage penalty, and
   * actually performs the handshaking between the cache, the arena, and the
   * robot for block pickup.
   */
  void finish_cached_block_pickup(T& controller) {
    const block_manipulation_penalty<T>& p = m_cache_penalty_handler.next();
    ER_ASSERT(p.controller() == &controller,
              "FATAL: Out of order cache penalty handling");
    auto task = std::dynamic_pointer_cast<tasks::depth1::existing_cache_interactor>(
        controller.current_task());
    ER_ASSERT(task, "FATAL: Non-cache interface task!");
    ER_ASSERT(acquisition_goal_type::kExistingCache ==
              controller.current_task()->acquisition_goal(),
              "FATAL: Controller not waiting for cached block pickup");

    /*
     * If two collector robots enter a cache that only contains 2 blocks on the
     * same/successive/close together timesteps, then the first robot to serve
     * their penalty will get a block just fine. The second robot, however, may
     * not, depending on if the arena has decided to re-create the static cache
     * yet.
     *
     * This results in a \ref cached_block_pickup with a pointer to a cache that
     * has already been destructed, and a segfault. See #247.
     */
    int cache_id = utils::robot_on_cache(controller, map());
    if (-1 == cache_id) {
      ER_WARN("WARNING: %s cannot pickup from from cache%d: No such cache",
              controller.GetId().c_str(),
              p.id());
      events::cache_vanished vanished(depth0::arena_interactor<T>::server_ref(),
                                      p.id());
      controller.visitor::template visitable_any<T>::accept(vanished);
    } else {
      perform_cached_block_pickup(controller, p);
      floor()->SetChanged();
    }
    m_cache_penalty_handler.remove(p);
    ER_ASSERT(!m_cache_penalty_handler.is_serving_penalty(controller),
              "FATAL: Multiple instances of same controller serving cache penalty");
  }

  /**
   * @brief Perform the actual pickup of a block from a cache, once all
   * preconditions have been satisfied.
   */
  void perform_cached_block_pickup(T& controller,
                                   const block_manipulation_penalty<T>& penalty) {
    events::cached_block_pickup pickup_op(rcppsw::er::g_server,
                                          map()->caches()[penalty.id()],
                                          utils::robot_id(controller));
    map()->caches()[penalty.id()]->penalty_served(penalty.penalty());

    /*
     * Map must be called before controller for proper cache block decrement!
     */
    map()->accept(pickup_op);
    controller.visitor::template visitable_any<T>::accept(pickup_op);
  }

  /**
   * @brief Handles handshaking between cache, robot, and arena if the robot is
   * has acquired a cache and is looking to drop an object in it.
   */
  void finish_cache_block_drop(T& controller) {
    const block_manipulation_penalty<T>& p = m_cache_penalty_handler.next();
    ER_ASSERT(p.controller() == &controller,
              "FATAL: Out of order cache penalty handling");
    auto task = std::dynamic_pointer_cast<tasks::depth1::existing_cache_interactor>(
        controller.current_task());
    ER_ASSERT(task, "FATAL: Non-cache interface task!");
    ER_ASSERT(controller.current_task()->goal_acquired() &&
              acquisition_goal_type::kExistingCache == controller.current_task()->acquisition_goal(),
              "FATAL: Controller not waiting for cache block drop");

    /*
     * If two collector robots enter a cache that only contains 2 blocks on the
     * same/successive/close together timesteps, then the first robot to serve
     * their penalty will get a block just fine. The second robot, however, may
     * not, depending on if the arena has decided to re-create the static cache
     * yet.
     *
     * This results in a \ref cached_block_drop with a pointer to a cache that
     * has already been destructed, and a segfault. See #247.
     */
    int cache_id = utils::robot_on_cache(controller, map());

    if (-1 == cache_id) {
      ER_WARN("WARNING: %s cannot drop in cache%d: No such cache",
              controller.GetId().c_str(),
              p.id());
      events::cache_vanished vanished(depth0::arena_interactor<T>::server_ref(),
                                      p.id());

      controller.visitor::template visitable_any<T>::accept(vanished);
    } else {
      perform_cache_block_drop(controller, p);
    }
    m_cache_penalty_handler.remove(p);
    ER_ASSERT(!m_cache_penalty_handler.is_serving_penalty(controller),
              "FATAL: Multiple instances of same controller serving cache penalty");
  }

  /**
   * @brief Perform the actual dropping of a block in the cache once all
   * preconditions have been satisfied.
   */
  void perform_cache_block_drop(T& controller,
                                const block_manipulation_penalty<T>& penalty) {
    events::cache_block_drop drop_op(rcppsw::er::g_server,
                                     controller.block(),
                                     map()->caches()[penalty.id()],
                                     map()->grid_resolution());
    map()->caches()[penalty.id()]->penalty_served(penalty.penalty());

    /* Update arena map state due to a cache drop */
    map()->accept(drop_op);
    controller.visitor::template visitable_any<T>::accept(drop_op);
  }

  /**
   * @brief Handle cases in which a robot aborts its current task, and perform
   * any necessary cleanup, such as dropping/distributing a carried block, etc.
   *
   * If the robot happens to abort its task while serving the cache penalty,
   * then it is removed from the penalty list to keep things consistent and
   * avoid assertion failures later.
   *
   * @param robot The robot to handle task abort for.
   *
   * @return \c TRUE if the robot aborted is current task, \c FALSE otherwise.
   */
  bool handle_task_abort(T& controller) {
    if (!controller.task_aborted()) {
      return false;
    }

    /*
     * If a robot aborted its task and was carrying a block it needs to drop it,
     * in addition to updating its own internal state, so that the block is not
     * left dangling and unusable for the rest of the simulation.
     *
     */
    if (controller.is_carrying_block()) {
      ER_NOM("%s aborted task %s while carrying block%d",
             controller.GetId().c_str(),
             std::static_pointer_cast<tasks::depth1::foraging_task>(
                 controller.current_task())->name().c_str(),
             controller.block()->id());
      task_abort_with_block(controller);
    } else {
      ER_NOM("%s aborted task %s (no block)",
             controller.GetId().c_str(),
             std::dynamic_pointer_cast<tasks::depth1::foraging_task>(
                 controller.current_task())->name().c_str());
    }
    m_cache_penalty_handler.penalty_abort(controller);
    return true;
  }

  void task_abort_with_block(T& controller) {
    /*
     * If the robot is currently right on the edge of a cache, we can't just
     * drop the block here, as it will overlap with the cache, and robots
     * will think that is accessible, but will not be able to vector to it
     * (not all 4 wheel sensors will report the color of a block). See #233.
     */
    bool conflict = false;
    for (auto &cache : map()->caches()) {
      if (utils::block_drop_overlap_with_cache(controller.block(),
                                               cache,
                                               controller.robot_loc())) {
        conflict = true;
      }
    } /* for(cache..) */

    /*
     * If the robot is currently right on the edge of the nest, we can't just
     * drop the block in the nest, as it will not be processed as a normal
     * \ref block_nest_drop, and will be discoverable by a robot via LOS but
     * not able to be acquired, as its color is hidden by that of the nest.
     *
     * If the robot is really close to a wall, then dropping a block may make
     * it inaccessible to future robots trying to reach it, due to obstacle
     * avoidance kicking in. This can result in an endless loop if said block
     * is the only one a robot knows about (see #242).
     */
    if (utils::block_drop_overlap_with_nest(controller.block(),
                                            map()->nest(),
                                            controller.robot_loc()) ||
        utils::block_drop_near_arena_boundary(map(),
                                              controller.block(),
                                              controller.robot_loc())) {
      conflict = true;
    }
    rcppsw::math::dcoord2 d =
        math::rcoord_to_dcoord(controller.robot_loc(),
                               map()->grid_resolution());
    events::free_block_drop drop_op(rcppsw::er::g_server,
                                    controller.block(),
                                    d.first,
                                    d.second,
                                    map()->grid_resolution());
    if (!conflict) {
      controller.visitor::template visitable_any<T>::accept(drop_op);
      map()->accept(drop_op);
    } else {
      auto b = controller.block();
      map()->distribute_single_block(b);
      controller.visitor::template visitable_any<T>::accept(drop_op);
    }
    floor()->SetChanged();
  }

 private:
  // clang-format off
  existing_cache_penalty_handler<T> m_cache_penalty_handler;
  // clang-format on
};

NS_END(depth1, support, fordyca);

#endif // INCLUDE_FORDYCA_SUPPORT_DEPTH1_ARENA_INTERACTOR_HPP_<|MERGE_RESOLUTION|>--- conflicted
+++ resolved
@@ -25,22 +25,13 @@
  * Includes
  ******************************************************************************/
 #include "fordyca/support/depth0/arena_interactor.hpp"
-<<<<<<< HEAD
-#include "fordyca/support/depth1/cache_penalty_handler.hpp"
-#include "fordyca/support/depth1/cache_penalty_generator.hpp"
-=======
 #include "fordyca/support/depth1/existing_cache_penalty_handler.hpp"
->>>>>>> 5089dbbb
 #include "fordyca/events/cache_block_drop.hpp"
 #include "fordyca/events/cached_block_pickup.hpp"
 #include "fordyca/events/cache_vanished.hpp"
 #include "fordyca/events/free_block_drop.hpp"
-<<<<<<< HEAD
-#include "fordyca/params/depth1/penalty_params.hpp"
-=======
 #include "fordyca/tasks/depth1/existing_cache_interactor.hpp"
 #include "fordyca/tasks/depth1/foraging_task.hpp"
->>>>>>> 5089dbbb
 
 /*******************************************************************************
  * Namespaces
@@ -71,26 +62,9 @@
                    std::shared_ptr<representation::arena_map>& map_in,
                    depth0::stateless_metrics_aggregator *metrics_agg,
                    argos::CFloorEntity* floor_in,
-<<<<<<< HEAD
-                   const argos::CRange<double>& nest_xrange,
-                   const argos::CRange<double>& nest_yrange,
-                   uint cache_usage_penalty,
-                   const struct params::penalty_params* penalty)
-      : depth0::arena_interactor<T>(server, map_in, floor_in),
-      m_nest_xrange(nest_xrange),
-      m_nest_yrange(nest_yrange),
-    m_cache_penalty_handler(server, *map_in, cache_usage_penalty,
-      penalty->pen_func, penalty->amp, penalty->per, penalty->phase,
-                              penalty->square, penalty->step, penalty->saw),
-    // new class object for generating temporal penalty function
-    m_cache_penalty_generator(penalty->pen_func, penalty->amp,
-            penalty->per, penalty->phase, penalty->square, penalty->step,
-                                                           penalty->saw) {}
-=======
                    uint cache_usage_penalty)
       : depth0::arena_interactor<T>(server, map_in, metrics_agg, floor_in),
       m_cache_penalty_handler(server, map_in, cache_usage_penalty) {}
->>>>>>> 5089dbbb
 
   arena_interactor& operator=(const arena_interactor& other) = delete;
   arena_interactor(const arena_interactor& other) = delete;
