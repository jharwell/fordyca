--- conflicted
+++ resolved
@@ -25,13 +25,7 @@
  * Includes
  ******************************************************************************/
 #include "fordyca/support/depth0/arena_interactor.hpp"
-<<<<<<< HEAD
-#include "fordyca/support/depth1/cache_penalty_handler.hpp"
-#include "fordyca/support/depth1/cache_penalty_generator.hpp"
-#include "fordyca/support/depth1/penalty_function.hpp"
-=======
 #include "fordyca/support/depth1/existing_cache_penalty_handler.hpp"
->>>>>>> dbbbb1e1
 #include "fordyca/events/cache_block_drop.hpp"
 #include "fordyca/events/cached_block_pickup.hpp"
 #include "fordyca/events/cache_vanished.hpp"
@@ -68,23 +62,9 @@
                    std::shared_ptr<representation::arena_map>& map_in,
                    depth0::stateless_metrics_aggregator *metrics_agg,
                    argos::CFloorEntity* floor_in,
-<<<<<<< HEAD
-                   const argos::CRange<double>& nest_xrange,
-                   const argos::CRange<double>& nest_yrange,
-                   uint cache_usage_penalty, enum penalty_function pen_func,
-                   int amp, int per, int phase, int square, int step, int saw)
-      : depth0::arena_interactor<T>(server, map_in, floor_in),
-      m_nest_xrange(nest_xrange),
-      m_nest_yrange(nest_yrange),
-    m_cache_penalty_handler(server, *map_in, cache_usage_penalty, pen_func, amp,
-       per, phase, square, step, saw),
-    // new class object for generating temporal penalty function
-    m_cache_penalty_generator(pen_func, amp, per, phase, square, step, saw) {}
-=======
                    uint cache_usage_penalty)
       : depth0::arena_interactor<T>(server, map_in, metrics_agg, floor_in),
       m_cache_penalty_handler(server, map_in, cache_usage_penalty) {}
->>>>>>> dbbbb1e1
 
   arena_interactor& operator=(const arena_interactor& other) = delete;
   arena_interactor(const arena_interactor& other) = delete;
@@ -98,19 +78,6 @@
   void operator()(T& controller, uint timestep) {
     if (handle_task_abort(controller)) {
         return;
-<<<<<<< HEAD
-      }
-      if (controller.is_carrying_block()) {
-        handle_nest_block_drop(controller, collector);
-        if (m_cache_penalty_handler.is_serving_penalty<T>(controller)) {
-          if (m_cache_penalty_handler.penalty_satisfied<T>(controller,
-                                                            timestep)) {
-            finish_cache_block_drop(controller);
-          }
-        } else {
-          m_cache_penalty_handler.penalty_init<T>(controller, timestep,
-                                      m_cache_penalty_generator.penalty_func);
-=======
     }
     if (controller.is_carrying_block()) {
       handle_nest_block_drop(controller, timestep);
@@ -118,7 +85,6 @@
         if (m_cache_penalty_handler.penalty_satisfied(controller,
                                                          timestep)) {
           finish_cache_block_drop(controller);
->>>>>>> dbbbb1e1
         }
       } else {
         m_cache_penalty_handler.penalty_init(controller, timestep);
@@ -126,21 +92,10 @@
     } else { /* The foot-bot has no block item */
       handle_free_block_pickup(controller, timestep);
 
-<<<<<<< HEAD
-        if (m_cache_penalty_handler.is_serving_penalty<T>(controller)) {
-          if (m_cache_penalty_handler.penalty_satisfied<T>(controller,
-                                                           timestep)) {
-            finish_cached_block_pickup(controller);
-          }
-        } else {
-          m_cache_penalty_handler.penalty_init<T>(controller, timestep,
-                                      m_cache_penalty_generator.penalty_func);
-=======
       if (m_cache_penalty_handler.is_serving_penalty(controller)) {
         if (m_cache_penalty_handler.penalty_satisfied(controller,
                                                          timestep)) {
           finish_cached_block_pickup(controller);
->>>>>>> dbbbb1e1
         }
       } else {
         m_cache_penalty_handler.penalty_init(controller, timestep);
@@ -372,14 +327,7 @@
 
  private:
   // clang-format off
-<<<<<<< HEAD
-  const argos::CRange<double>& m_nest_xrange;
-  const argos::CRange<double>& m_nest_yrange;
-  cache_penalty_handler        m_cache_penalty_handler;
-  cache_penalty_generator      m_cache_penalty_generator;
-=======
   existing_cache_penalty_handler<T> m_cache_penalty_handler;
->>>>>>> dbbbb1e1
   // clang-format on
 };
 
