--- conflicted
+++ resolved
@@ -31,13 +31,8 @@
 
 #include "fordyca/params/caches/caches_params.hpp"
 #include "fordyca/support/base_cache_manager.hpp"
-<<<<<<< HEAD
-#include "fordyca/support/block_vector.hpp"
-#include "fordyca/support/cache_vector.hpp"
-=======
 #include "fordyca/ds/block_vector.hpp"
 #include "fordyca/ds/cache_vector.hpp"
->>>>>>> 0e92855a
 
 #include "rcppsw/er/client.hpp"
 
@@ -104,15 +99,9 @@
   }
 
  private:
-<<<<<<< HEAD
-  std::pair<bool, block_vector> calc_blocks_for_creation(
-      const cache_vector& existing_caches,
-      block_vector& blocks);
-=======
   std::pair<bool, ds::block_vector> calc_blocks_for_creation(
       const ds::cache_vector& existing_caches,
       ds::block_vector& blocks);
->>>>>>> 0e92855a
 
   // clang-format off
   const params::caches::caches_params mc_cache_params;
