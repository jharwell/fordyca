--- conflicted
+++ resolved
@@ -95,11 +95,7 @@
         auto block_pair = loop_utils::cache_site_block_proximity(controller,
                                                                  *m_map,
                                                                  m_cache_manager->block_proximity_dist());
-<<<<<<< HEAD
-        ER_ASSERT(-1 != block_pair.first, "Error in block op handler");
-=======
         ER_ASSERT(-1 != block_pair.first,"Error in block op handler");
->>>>>>> a53a6e28
         block_proximity_notify(controller, block_pair);
       }
     }
