--- conflicted
+++ resolved
@@ -133,13 +133,7 @@
      */
     const temporal_penalty<T>& p = *m_block_pickup_handler.find(controller);
 
-<<<<<<< HEAD
-    /* Check whether the foot-bot is actually on a block */
     perform_free_block_pickup(controller, p, timestep);
-
-=======
-    perform_free_block_pickup(controller, p, timestep);
->>>>>>> 5dc0b134
     m_block_pickup_handler.remove(p);
   }
 
@@ -199,25 +193,12 @@
   void perform_nest_block_drop(T& controller,
                                const temporal_penalty<T>& penalty,
                                uint timestep) {
-<<<<<<< HEAD
-    /*
-     * Gather block transport metrics before event processing and they get
-     * reset.
-     */
-    controller.block()->nest_drop_time(timestep);
-
-    /*
-     * We have to do this asynchronous to the rest of metric collection, because
-     * the nest block drop event resets block metrics.o
-     */
-=======
 
     /*
      * We have to do this asynchronous to the rest of metric collection, because
      * the nest block drop event resets block metrics.
      */
     controller.block()->nest_drop_time(timestep);
->>>>>>> 5dc0b134
     m_metrics_agg->collect_from_block(controller.block().get());
 
     /*
