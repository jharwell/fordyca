--- conflicted
+++ resolved
@@ -46,11 +46,7 @@
  * @ingroup fordyca repr
  *
  * @brief A repr of an ACTUAL cache within the arena. This differs from \ref
-<<<<<<< HEAD
- * dp_entity caches because they:
-=======
  * dpo_entity caches because they:
->>>>>>> 23713495
  *
  * - Handle cache penalties
  * - Can collect metrics about their usage
@@ -76,24 +72,17 @@
 
   void has_block_pickup(void) { m_block_pickups = 1; }
   void has_block_drop(void) { m_block_drops = 1; }
-<<<<<<< HEAD
-  void penalty_served(uint duration) { m_penalty_count += duration; }
-=======
+  
   void penalty_served(rtypes::timestep duration) {
     m_penalty_count += duration;
   }
->>>>>>> 23713495
   argos::CLightEntity* light(void) const { return m_light; }
 
  private:
   /* clang-format off */
   uint                 m_block_pickups{0};
   uint                 m_block_drops{0};
-<<<<<<< HEAD
-  uint                 m_penalty_count{0};
-=======
   rtypes::timestep     m_penalty_count{0};
->>>>>>> 23713495
   argos::CLightEntity* m_light;
   /* clang-format on */
 };
