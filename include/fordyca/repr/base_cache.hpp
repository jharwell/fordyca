/**
 * @file base_cache.hpp
 *
 * @copyright 2017 John Harwell, All rights reserved.
 *
 * This file is part of FORDYCA.
 *
 * FORDYCA is free software: you can redistribute it and/or modify it under the
 * terms of the GNU General Public License as published by the Free Software
 * Foundation, either version 3 of the License, or (at your option) any later
 * version.
 *
 * FORDYCA is distributed in the hope that it will be useful, but WITHOUT ANY
 * WARRANTY; without even the implied warranty of MERCHANTABILITY or FITNESS FOR
 * A PARTICULAR PURPOSE.  See the GNU General Public License for more details.
 *
 * You should have received a copy of the GNU General Public License along with
 * FORDYCA.  If not, see <http://www.gnu.org/licenses/
 */

#ifndef INCLUDE_FORDYCA_REPR_BASE_CACHE_HPP_
#define INCLUDE_FORDYCA_REPR_BASE_CACHE_HPP_

/*******************************************************************************
 * Includes
 ******************************************************************************/
#include <algorithm>
#include <memory>
#include <vector>

#include "fordyca/ds/block_vector.hpp"
#include "fordyca/repr/base_block.hpp"
#include "fordyca/repr/colored_entity.hpp"
#include "fordyca/repr/unicell_immovable_entity.hpp"
#include "rcppsw/patterns/prototype/clonable.hpp"
#include "rcppsw/types/spatial_dist.hpp"

/*******************************************************************************
 * Namespaces
 ******************************************************************************/
NS_START(fordyca, repr);
namespace prototype = rcppsw::patterns::prototype;

/*******************************************************************************
 * Class Definitions
 ******************************************************************************/
/**
 * @class base_cache
 * @ingroup fordyca repr
 *
 * @brief Base class for representating a cache within the arena. Caches do not
 * have state, and if/when a cache becomes empty, it needs to be deleted by an
 * enclosing class. Caches have both real (where they actually live in the
 * world) and discretized locations (where they are mapped to within the arena
 * map).
 */
class base_cache : public unicell_immovable_entity,
                   public colored_entity,
                   public prototype::clonable<base_cache> {
 public:
  struct params {
    double dimension;
    double resolution;
    rmath::vector2d center;
    const ds::block_vector& blocks;
    int id;
  };
  /**
   * @param dimension The size of the cache. Does not have to be a multiple of
   * the arena resolution, but doing so makes it easier.
   * @param resolution The arena resolution.
   * @param center (X,Y) coordinates of the center of the cache.
   * @param blocks The initial block list for the cache.

   * @param id The ID to assign to the cache; -1 for a new cache, which
   * will generate a new ID, or any positive # to use the same ID as an existing
   * cache (used when cloning a cache into a robot's perception).
   */
<<<<<<< HEAD
=======
  struct params {
    /* clang-format off */
    rtypes::spatial_dist     dimension; /* caches are square */
    rtypes::discretize_ratio resolution;
    rmath::vector2d          center;
    const ds::block_vector&  blocks;
    int                      id;
    /* clang-format on */
  };
  /**
   * @brief The minimum # of blocks required for a cache to exist (less than
   * this and you just have a bunch of blocks).
   */
  static constexpr size_t kMinBlocks = 2;

>>>>>>> 23713495
  explicit base_cache(const params& p);
  ~base_cache(void) override = default;

  /**
   * @brief Disallow direct object comparisons, because we may want to compare
   * for equality in terms of IDs or object locations, and it is better to
   * require explicit comparisons for BOTH, rather than just one. It also makes
   * it unecessary to have to remember which type the comparison operator==()
   * does for this class.
   */
  bool operator==(const base_cache& other) const = delete;

  /**
   * @brief Compare two \ref base_cache objects for equality based on their ID.
   */
  bool idcmp(const base_cache& other) const { return this->id() == other.id(); }

  /**
   * @brief Compare two \ref base_cache objects for equality based on their
   * discrete location.
   */
  bool dloccmp(const base_cache& other) const {
    return this->dloc() == other.dloc();
  }

  /**
   * @brief \c TRUE iff the cache contains the specified block.
   */
  RCSW_PURE bool contains_block(const std::shared_ptr<base_block>& c_block) const {
    return contains_block(c_block.get());
  }
  RCSW_PURE bool contains_block(const base_block* const c_block) const {
    return std::find_if(m_blocks.begin(), m_blocks.end(), [&](const auto& b) {
             return b->id() == c_block->id();
           }) != m_blocks.end();
  }
  virtual size_t n_blocks(void) const { return blocks().size(); }

  /**
   * @brief Get a list of the blocks currently in the cache.
   */
  ds::block_vector& blocks(void) { return m_blocks; }
  const ds::block_vector& blocks(void) const { return m_blocks; }

  /**
   * @brief Add a new block to the cache's list of blocks.
   *
   * Does not update the block's location.
   */
  void block_add(const std::shared_ptr<base_block>& block) {
    m_blocks.push_back(block);
  }

  /**
   * @brief Remove a block from the cache's list of blocks.
   *
   * Does not update the block's location.
   */
  void block_remove(const std::shared_ptr<base_block>& block);

  /**
   * @brief Get the oldest block in the cache (the one that has been in the
   * cache the longest).
   */
  std::shared_ptr<base_block> oldest_block(void) { return m_blocks.front(); }

  std::unique_ptr<base_cache> clone(void) const override final;

  rtypes::timestep creation_ts(void) const { return m_creation; }
  void creation_ts(rtypes::timestep ts) { m_creation = ts; }

 private:
  /* clang-format off */
  const rtypes::discretize_ratio mc_resolution;

  static int                     m_next_id;

  rtypes::timestep               m_creation{0};
  ds::block_vector               m_blocks;
  /* clang-format on */
};

NS_END(repr, fordyca);

#endif /* INCLUDE_FORDYCA_REPRSENTATION_BASE_CACHE_HPP_ */<|MERGE_RESOLUTION|>--- conflicted
+++ resolved
@@ -58,13 +58,6 @@
                    public colored_entity,
                    public prototype::clonable<base_cache> {
  public:
-  struct params {
-    double dimension;
-    double resolution;
-    rmath::vector2d center;
-    const ds::block_vector& blocks;
-    int id;
-  };
   /**
    * @param dimension The size of the cache. Does not have to be a multiple of
    * the arena resolution, but doing so makes it easier.
@@ -76,8 +69,6 @@
    * will generate a new ID, or any positive # to use the same ID as an existing
    * cache (used when cloning a cache into a robot's perception).
    */
-<<<<<<< HEAD
-=======
   struct params {
     /* clang-format off */
     rtypes::spatial_dist     dimension; /* caches are square */
@@ -93,7 +84,6 @@
    */
   static constexpr size_t kMinBlocks = 2;
 
->>>>>>> 23713495
   explicit base_cache(const params& p);
   ~base_cache(void) override = default;
 
