--- conflicted
+++ resolved
@@ -46,13 +46,9 @@
 }
 namespace tasks { namespace depth1 {
 class collector;
-<<<<<<< HEAD
-}}
-=======
 }
 namespace depth2 { class cache_transferer; }
 }
->>>>>>> b257fee9
 
 NS_START(events);
 
@@ -72,15 +68,11 @@
     : public cell_op,
       public rcppsw::er::client,
       public block_pickup_event,
-<<<<<<< HEAD
-      public visitor::visit_set<tasks::depth1::collector,
-=======
       public visitor::visit_set<controller::depth1::foraging_controller,
                                 controller::depth2::foraging_controller,
                                 fsm::depth1::block_to_goal_fsm,
                                 tasks::depth1::collector,
                                 tasks::depth2::cache_transferer,
->>>>>>> b257fee9
                                 representation::arena_cache> {
  public:
   cached_block_pickup(const std::shared_ptr<rcppsw::er::server>& server,
@@ -101,13 +93,10 @@
   void visit(fsm::depth1::block_to_goal_fsm& fsm) override;
   void visit(controller::depth1::foraging_controller& controller) override;
   void visit(tasks::depth1::collector& task) override;
-<<<<<<< HEAD
-=======
 
   /* depth2 foraging */
   void visit(controller::depth2::foraging_controller& controller) override;
   void visit(tasks::depth2::cache_transferer& task) override;
->>>>>>> b257fee9
 
  private:
   // clang-format off
