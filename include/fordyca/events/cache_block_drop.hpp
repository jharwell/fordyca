/**
 * @file cache_block_drop.hpp
 *
 * @copyright 2017 John Harwell, All rights reserved.
 *
 * This file is part of FORDYCA.
 *
 * FORDYCA is free software: you can redistribute it and/or modify it under the
 * terms of the GNU General Public License as published by the Free Software
 * Foundation, either version 3 of the License, or (at your option) any later
 * version.
 *
 * FORDYCA is distributed in the hope that it will be useful, but WITHOUT ANY
 * WARRANTY; without even the implied warranty of MERCHANTABILITY or FITNESS FOR
 * A PARTICULAR PURPOSE.  See the GNU General Public License for more details.
 *
 * You should have received a copy of the GNU General Public License along with
 * FORDYCA.  If not, see <http://www.gnu.org/licenses/
 */

#ifndef INCLUDE_FORDYCA_EVENTS_CACHE_BLOCK_DROP_HPP_
#define INCLUDE_FORDYCA_EVENTS_CACHE_BLOCK_DROP_HPP_

/*******************************************************************************
 * Includes
 ******************************************************************************/
#include "fordyca/events/block_drop_event.hpp"
#include "fordyca/events/cell_op.hpp"
#include "rcppsw/er/client.hpp"
#include "rcppsw/patterns/visitor/visitor.hpp"

/*******************************************************************************
 * Namespaces
 ******************************************************************************/
NS_START(fordyca);

namespace visitor = rcppsw::patterns::visitor;
namespace controller { namespace depth1 {
class foraging_controller;
}
namespace depth2 { class foraging_controller; }
} // namespace controller


namespace representation {
class perceived_arena_map;
class arena_cache;
} // namespace representation
namespace fsm { namespace depth1 {
class block_to_goal_fsm;
}} // namespace fsm::depth1
namespace tasks { namespace depth1 {
class harvester;
<<<<<<< HEAD
}}
=======
}
namespace depth2 { class cache_transferer; }
}
>>>>>>> b257fee9

NS_START(events);

/*******************************************************************************
 * Class Definitions
 ******************************************************************************/
/**
 * @class cache_block_drop
 * @ingroup events
 *
 * @brief Created whenever a robot drops a block in a cache.
 *
 * The cache usuage penalty, if there is one, is not assessed during the event,
 * but at a higher level.
 */
class cache_block_drop
    : public cell_op,
      public rcppsw::er::client,
      public block_drop_event,
<<<<<<< HEAD
      public visitor::visit_set<tasks::depth1::harvester,
=======
      public visitor::visit_set<controller::depth1::foraging_controller,
                                controller::depth2::foraging_controller,
                                tasks::depth1::harvester,
                                tasks::depth2::cache_transferer,
>>>>>>> b257fee9
                                fsm::depth1::block_to_goal_fsm,
                                representation::perceived_arena_map,
                                representation::arena_cache> {
 public:
  cache_block_drop(const std::shared_ptr<rcppsw::er::server>& server,
                   const std::shared_ptr<representation::block>& block,
                   const std::shared_ptr<representation::arena_cache>& cache,
                   double resolution);
  ~cache_block_drop(void) override { client::rmmod(); }

  cache_block_drop(const cache_block_drop& op) = delete;
  cache_block_drop& operator=(const cache_block_drop& op) = delete;

  /* depth1 foraging */
  void visit(class representation::cell2D& cell) override;
  void visit(fsm::cell2D_fsm& fsm) override;
  void visit(representation::arena_map& map) override;
  void visit(representation::perceived_arena_map& map) override;
  void visit(representation::block& block) override;
  void visit(representation::arena_cache& cache) override;
  void visit(controller::depth1::foraging_controller& controller) override;
  void visit(fsm::depth1::block_to_goal_fsm& fsm) override;
  void visit(tasks::depth1::harvester& task) override;

  /* depth2 foraging */
<<<<<<< HEAD
  void visit(controller::depth2::foraging_controller&) override {}
=======
  void visit(controller::depth2::foraging_controller&) override;
  void visit(tasks::depth2::cache_transferer& task) override;
>>>>>>> b257fee9

 private:
  // clang-format off
  double                                       m_resolution;
  std::shared_ptr<representation::block>       m_block;
  std::shared_ptr<representation::arena_cache> m_cache;
  std::shared_ptr<rcppsw::er::server>          m_server;
  // clang-format on
};

NS_END(events, fordyca);

#endif /* INCLUDE_FORDYCA_EVENTS_CACHE_BLOCK_DROP_HPP_ */<|MERGE_RESOLUTION|>--- conflicted
+++ resolved
@@ -51,13 +51,9 @@
 }} // namespace fsm::depth1
 namespace tasks { namespace depth1 {
 class harvester;
-<<<<<<< HEAD
-}}
-=======
 }
 namespace depth2 { class cache_transferer; }
 }
->>>>>>> b257fee9
 
 NS_START(events);
 
@@ -77,14 +73,10 @@
     : public cell_op,
       public rcppsw::er::client,
       public block_drop_event,
-<<<<<<< HEAD
-      public visitor::visit_set<tasks::depth1::harvester,
-=======
       public visitor::visit_set<controller::depth1::foraging_controller,
                                 controller::depth2::foraging_controller,
                                 tasks::depth1::harvester,
                                 tasks::depth2::cache_transferer,
->>>>>>> b257fee9
                                 fsm::depth1::block_to_goal_fsm,
                                 representation::perceived_arena_map,
                                 representation::arena_cache> {
@@ -110,12 +102,8 @@
   void visit(tasks::depth1::harvester& task) override;
 
   /* depth2 foraging */
-<<<<<<< HEAD
-  void visit(controller::depth2::foraging_controller&) override {}
-=======
   void visit(controller::depth2::foraging_controller&) override;
   void visit(tasks::depth2::cache_transferer& task) override;
->>>>>>> b257fee9
 
  private:
   // clang-format off
