--- conflicted
+++ resolved
@@ -38,8 +38,6 @@
 namespace fsm { namespace depth1 {
 class block_to_goal_fsm;
 }}
-<<<<<<< HEAD
-=======
 namespace controller { namespace depth1 {
 class foraging_controller;
 }
@@ -47,7 +45,6 @@
 class foraging_controller;
 }
 }
->>>>>>> b257fee9
 namespace tasks { namespace depth2 {
 class cache_starter;
 class cache_finisher;
@@ -72,13 +69,9 @@
 class free_block_drop : public cell_op,
                         public rcppsw::er::client,
                         public block_drop_event,
-<<<<<<< HEAD
-                        public visitor::visit_set<tasks::depth2::cache_starter,
-=======
                         public visitor::visit_set<controller::depth1::foraging_controller,
                                                   controller::depth2::foraging_controller,
                                                   tasks::depth2::cache_starter,
->>>>>>> b257fee9
                                                   tasks::depth2::cache_finisher,
                                                   fsm::depth1::block_to_goal_fsm> {
  public:
