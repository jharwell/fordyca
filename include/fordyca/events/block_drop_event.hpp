/**
 * @file block_drop_event.hpp
 *
 * @copyright 2017 John Harwell, All rights reserved.
 *
 * This file is part of FORDYCA.
 *
 * FORDYCA is free software: you can redistribute it and/or modify it under the
 * terms of the GNU General Public License as published by the Free Software
 * Foundation, either version 3 of the License, or (at your option) any later
 * version.
 *
 * FORDYCA is distributed in the hope that it will be useful, but WITHOUT ANY
 * WARRANTY; without even the implied warranty of MERCHANTABILITY or FITNESS FOR
 * A PARTICULAR PURPOSE.  See the GNU General Public License for more details.
 *
 * You should have received a copy of the GNU General Public License along with
 * FORDYCA.  If not, see <http://www.gnu.org/licenses/
 */

#ifndef INCLUDE_FORDYCA_EVENTS_BLOCK_DROP_EVENT_HPP_
#define INCLUDE_FORDYCA_EVENTS_BLOCK_DROP_EVENT_HPP_

/*******************************************************************************
 * Includes
 ******************************************************************************/
#include "rcppsw/common/common.hpp"
#include "rcppsw/patterns/visitor/visitor.hpp"

/*******************************************************************************
 * Namespaces
 ******************************************************************************/
NS_START(fordyca);

namespace visitor = rcppsw::patterns::visitor;
namespace representation {
class arena_map;
class block;
} // namespace representation
<<<<<<< HEAD
namespace controller { namespace depth1 {
class foraging_controller;
}
namespace depth2 {
class foraging_controller;
}
} // namespace controller
namespace tasks { class cache_starter; }
=======
>>>>>>> b257fee9

NS_START(events);

/*******************************************************************************
 * Class Definitions
 ******************************************************************************/
/**
 * @class block_drop_event
 * @ingroup events
 *
 * @brief Interface specifying the core class of classes any action involving
 * dropping a block will need to visit (think data structures).
 */
class block_drop_event
    : public visitor::visit_set<representation::arena_map,
<<<<<<< HEAD
                                representation::block,
                                controller::depth1::foraging_controller,
                                controller::depth2::foraging_controller> {};
=======
                                representation::block> {};
>>>>>>> b257fee9

NS_END(events, fordyca);

#endif /* INCLUDE_FORDYCA_EVENTS_BLOCK_DROP_EVENT_HPP_ */<|MERGE_RESOLUTION|>--- conflicted
+++ resolved
@@ -37,17 +37,6 @@
 class arena_map;
 class block;
 } // namespace representation
-<<<<<<< HEAD
-namespace controller { namespace depth1 {
-class foraging_controller;
-}
-namespace depth2 {
-class foraging_controller;
-}
-} // namespace controller
-namespace tasks { class cache_starter; }
-=======
->>>>>>> b257fee9
 
 NS_START(events);
 
@@ -63,13 +52,7 @@
  */
 class block_drop_event
     : public visitor::visit_set<representation::arena_map,
-<<<<<<< HEAD
-                                representation::block,
-                                controller::depth1::foraging_controller,
-                                controller::depth2::foraging_controller> {};
-=======
                                 representation::block> {};
->>>>>>> b257fee9
 
 NS_END(events, fordyca);
 
